import {Component} from "../Component.js";
import {math} from "../math/math.js";
import {buildEdgeIndices} from '../math/buildEdgeIndices.js';
import {SceneModelMesh} from './SceneModelMesh.js';
import {DTXLayer} from './layer/DTXLayer.js';
import {VBOLayer} from './layer/VBOLayer.js';
import {ENTITY_FLAGS} from './ENTITY_FLAGS.js';
import {RenderFlags} from "../webgl/RenderFlags.js";
import {worldToRTCPositions} from "../math/rtcCoords.js";
import {SceneModelTextureSet} from "./SceneModelTextureSet.js";
import {SceneModelTexture} from "./SceneModelTexture.js";
import {Texture2D} from "../webgl/Texture2D.js";
import {utils} from "../utils.js";
import {getKTX2TextureTranscoder} from "../utils/textureTranscoders/KTX2TextureTranscoder/KTX2TextureTranscoder.js";
import {
    ClampToEdgeWrapping,
    LinearEncoding,
    LinearFilter,
    LinearMipmapLinearFilter,
    LinearMipMapNearestFilter,
    MirroredRepeatWrapping,
    NearestFilter,
    NearestMipMapLinearFilter,
    NearestMipMapNearestFilter,
    RepeatWrapping,
    sRGBEncoding
} from "../constants/constants.js";
import {createPositionsDecodeMatrix, quantizePositions} from "./compression.js";
import {uniquifyPositions} from "./calculateUniquePositions.js";
import {rebucketPositions} from "./rebucketPositions.js";
import {SceneModelEntity} from "./SceneModelEntity.js";
import {geometryCompressionUtils} from "../math/geometryCompressionUtils.js";
import {SceneModelTransform} from "./SceneModelTransform.js";


const tempVec3a = math.vec3();

const tempOBB3 = math.OBB3();
const tempQuaternion = math.vec4();

const DEFAULT_SCALE = math.vec3([1, 1, 1]);
const DEFAULT_POSITION = math.vec3([0, 0, 0]);
const DEFAULT_ROTATION = math.vec3([0, 0, 0]);
const DEFAULT_QUATERNION = math.identityQuaternion();
const DEFAULT_MATRIX = math.identityMat4();

const DEFAULT_COLOR_TEXTURE_ID = "defaultColorTexture";
const DEFAULT_METAL_ROUGH_TEXTURE_ID = "defaultMetalRoughTexture";
const DEFAULT_NORMALS_TEXTURE_ID = "defaultNormalsTexture";
const DEFAULT_EMISSIVE_TEXTURE_ID = "defaultEmissiveTexture";
const DEFAULT_OCCLUSION_TEXTURE_ID = "defaultOcclusionTexture";
const DEFAULT_TEXTURE_SET_ID = "defaultTextureSet";

const defaultCompressedColor = new Uint8Array([255, 255, 255]);

const VBO_INSTANCED = 0;
const VBO_BATCHED = 1;
const DTX = 2;

/**
 * @desc A high-performance model representation for efficient rendering and low memory usage.
 *
 * # Examples
 *
 * Internally, SceneModel uses a combination of several different techniques to render and represent
 * the different parts of a typical model. Each of the live examples at these links is designed to "unit test" one of these
 * techniques, in isolation. If some bug occurs in SceneModel, we use these tests to debug, but they also
 * serve to demonstrate how to use the capabilities of SceneModel programmatically.
 *
 * * [Loading building models into SceneModels](/examples/buildings)
 * * [Loading city models into SceneModels](/examples/cities)
 * * [Loading LiDAR scans into SceneModels](/examples/lidar)
 * * [Loading CAD models into SceneModels](/examples/cad)
 * * [SceneModel feature tests](/examples/scenemodel)
 *
 * # Overview
 *
 * While xeokit's standard [scene graph](https://github.com/xeokit/xeokit-sdk/wiki/Scene-Graphs) is great for gizmos and medium-sized models, it doesn't scale up to millions of objects in terms of memory and rendering efficiency.
 *to memory and render it efficiently using WebGL.
 *
 * For huge models, we have the ````SceneModel```` representation, which is optimized to pack large amounts of geometry in
 * ````SceneModel```` is the default model representation loaded by  (at least) {@link GLTFLoaderPlugin}, {@link XKTLoaderPlugin} and  {@link WebIFCLoaderPlugin}.
 *
 * In this tutorial you'll learn how to use ````SceneModel```` to create high-detail content programmatically. Ordinarily you'd be learning about ````SceneModel```` if you were writing your own model loader plugins.
 *
 * # Contents
 *
 * - [SceneModel](#DataTextureSceneModel)
 * - [GPU-Resident Geometry](#gpu-resident-geometry)
 * - [Picking](#picking)
 * - [Example 1: Geometry Instancing](#example-1--geometry-instancing)
 * - [Finalizing a SceneModel](#finalizing-a-DataTextureSceneModel)
 * - [Finding Entities](#finding-entities)
 * - [Example 2: Geometry Batching](#example-2--geometry-batching)
 * - [Classifying with Metadata](#classifying-with-metadata)
 * - [Querying Metadata](#querying-metadata)
 * - [Metadata Structure](#metadata-structure)
 * - [RTC Coordinates](#rtc-coordinates-for-double-precision)
 *   - [Example 3: RTC Coordinates with Geometry Instancing](#example-2--rtc-coordinates-with-geometry-instancing)
 *   - [Example 4: RTC Coordinates with Geometry Batching](#example-2--rtc-coordinates-with-geometry-batching)
 *
 * ## SceneModel
 *
 * ````SceneModel```` uses two rendering techniques internally:
 *
 * 1. ***Geometry batching*** for unique geometries, combining those into a single WebGL geometry buffer, to render in one draw call, and
 * 2. ***geometry instancing*** for geometries that are shared by multiple meshes, rendering all instances of each shared geometry in one draw call.
 *
 * <br>
 * These techniques come with certain limitations:
 *
 * * Non-realistic rendering - while scene graphs can use xeokit's full set of material workflows, ````SceneModel```` uses simple Lambertian shading without textures.
 * * Static transforms - transforms within a ````SceneModel```` are static and cannot be dynamically translated, rotated and scaled the way {@link Node}s and {@link Mesh}es in scene graphs can.
 * * Immutable model representation - while scene graph {@link Node}s and
 * {@link Mesh}es can be dynamically plugged together, ````SceneModel```` is immutable,
 * since it packs its geometries into buffers and instanced arrays.
 *
 * ````SceneModel````'s API allows us to exploit batching and instancing, while exposing its elements as
 * abstract {@link Entity} types.
 *
 * {@link Entity} is the abstract base class for
 * the various xeokit components that represent models, objects, or anonymous visible elements. An Entity has a unique ID and can be
 * individually shown, hidden, selected, highlighted, ghosted, culled, picked and clipped, and has its own World-space boundary.
 *
 * * A ````SceneModel```` is an {@link Entity} that represents a model.
 * * A ````SceneModel```` represents each of its objects with an {@link Entity}.
 * * Each {@link Entity} has one or more meshes that define its shape.
 * * Each mesh has either its own unique geometry, or shares a geometry with other meshes.
 *
 * ## GPU-Resident Geometry
 *
 * For a low memory footprint, ````SceneModel```` stores its geometries in GPU memory only, compressed (quantized) as integers. Unfortunately, GPU-resident geometry is
 * not readable by JavaScript.
 *
 *
 * ## Example 1: Geometry Instancing
 *
 * In the example below, we'll use a ````SceneModel````
 * to build a simple table model using geometry instancing.
 *
 * We'll start by adding a reusable box-shaped geometry to our ````SceneModel````.
 *
 * Then, for each object in our model we'll add an {@link Entity}
 * that has a mesh that instances our box geometry, transforming and coloring the instance.
 *
 * [![](http://xeokit.io/img/docs/sceneGraph.png)](https://xeokit.github.io/xeokit-sdk/examples/index.html#sceneRepresentation_SceneModel_instancing)
 *
 * ````javascript
 * import {Viewer, SceneModel} from "xeokit-sdk.es.js";
 *
 * const viewer = new Viewer({
 *     canvasId: "myCanvas",
 *     transparent: true
 * });
 *
 * viewer.scene.camera.eye = [-21.80, 4.01, 6.56];
 * viewer.scene.camera.look = [0, -5.75, 0];
 * viewer.scene.camera.up = [0.37, 0.91, -0.11];
 *
 * // Build a SceneModel representing a table
 * // with four legs, using geometry instancing
 *
 * const sceneModel = new SceneModel(viewer.scene, {
 *     id: "table",
 *     isModel: true, // <--- Registers SceneModel in viewer.scene.models
 *     position: [0, 0, 0],
 *     scale: [1, 1, 1],
 *     rotation: [0, 0, 0]
 * });
 *
 * // Create a reusable geometry within the SceneModel
 * // We'll instance this geometry by five meshes
 *
 * sceneModel.createGeometry({
 *
 *     id: "myBoxGeometry",
 *
 *     // The primitive type - allowed values are "points", "lines" and "triangles".
 *     // See the OpenGL/WebGL specification docs
 *     // for how the coordinate arrays are supposed to be laid out.
 *     primitive: "triangles",
 *
 *     // The vertices - eight for our cube, each
 *     // one spanning three array elements for X,Y and Z
 *     positions: [
 *          1, 1, 1, -1, 1, 1, -1, -1, 1, 1, -1, 1, // v0-v1-v2-v3 front
 *          1, 1, 1, 1, -1, 1, 1, -1, -1, 1, 1, -1, // v0-v3-v4-v1 right
 *          1, 1, 1, 1, 1, -1, -1, 1, -1, -1, 1, 1, // v0-v1-v6-v1 top
 *          -1, 1, 1, -1, 1, -1, -1, -1, -1, -1, -1, 1, // v1-v6-v7-v2 left
 *          -1, -1, -1, 1, -1, -1, 1, -1, 1, -1, -1, 1, // v7-v4-v3-v2 bottom
 *          1, -1, -1, -1, -1, -1, -1, 1, -1, 1, 1, -1 // v4-v7-v6-v1 back
 *     ],
 *
 *     // Normal vectors, one for each vertex
 *     normals: [
 *         0, 0, 1, 0, 0, 1, 0, 0, 1, 0, 0, 1, // v0-v1-v2-v3 front
 *         1, 0, 0, 1, 0, 0, 1, 0, 0, 1, 0, 0, // v0-v3-v4-v5 right
 *         0, 1, 0, 0, 1, 0, 0, 1, 0, 0, 1, 0, // v0-v5-v6-v1 top
 *         -1, 0, 0, -1, 0, 0, -1, 0, 0, -1, 0, 0, // v1-v6-v7-v2 left
 *         0, -1, 0, 0, -1, 0, 0, -1, 0, 0, -1, 0, // v7-v4-v3-v2 bottom
 *         0, 0, -1, 0, 0, -1, 0, 0, -1, 0, 0, -1 // v4-v7-v6-v5 back
 *     ],
 *
 *     // Indices - these organise the positions and and normals
 *     // into geometric primitives in accordance with the "primitive" parameter,
 *     // in this case a set of three indices for each triangle.
 *     //
 *     // Note that each triangle is specified in counter-clockwise winding order.
 *     //
 *     indices: [
 *         0, 1, 2, 0, 2, 3, // front
 *         4, 5, 6, 4, 6, 7, // right
 *         8, 9, 10, 8, 10, 11, // top
 *         12, 13, 14, 12, 14, 15, // left
 *         16, 17, 18, 16, 18, 19, // bottom
 *         20, 21, 22, 20, 22, 23
 *     ]
 * });
 *
 * // Red table leg
 *
 * sceneModel.createMesh({
 *     id: "redLegMesh",
 *     geometryId: "myBoxGeometry",
 *     position: [-4, -6, -4],
 *     scale: [1, 3, 1],
 *     rotation: [0, 0, 0],
 *     color: [1, 0.3, 0.3]
 * });
 *
 * sceneModel.createEntity({
 *     id: "redLeg",
 *     meshIds: ["redLegMesh"],
 *     isObject: true // <---- Registers Entity by ID on viewer.scene.objects
 * });
 *
 * // Green table leg
 *
 * sceneModel.createMesh({
 *     id: "greenLegMesh",
 *     geometryId: "myBoxGeometry",
 *     position: [4, -6, -4],
 *     scale: [1, 3, 1],
 *     rotation: [0, 0, 0],
 *     color: [0.3, 1.0, 0.3]
 * });
 *
 * sceneModel.createEntity({
 *     id: "greenLeg",
 *     meshIds: ["greenLegMesh"],
 *     isObject: true // <---- Registers Entity by ID on viewer.scene.objects
 * });
 *
 * // Blue table leg
 *
 * sceneModel.createMesh({
 *     id: "blueLegMesh",
 *     geometryId: "myBoxGeometry",
 *     position: [4, -6, 4],
 *     scale: [1, 3, 1],
 *     rotation: [0, 0, 0],
 *     color: [0.3, 0.3, 1.0]
 * });
 *
 * sceneModel.createEntity({
 *     id: "blueLeg",
 *     meshIds: ["blueLegMesh"],
 *     isObject: true // <---- Registers Entity by ID on viewer.scene.objects
 * });
 *
 * // Yellow table leg
 *
 * sceneModel.createMesh({
 *      id: "yellowLegMesh",
 *      geometryId: "myBoxGeometry",
 *      position: [-4, -6, 4],
 *      scale: [1, 3, 1],
 *      rotation: [0, 0, 0],
 *      color: [1.0, 1.0, 0.0]
 * });
 *
 * sceneModel.createEntity({
 *     id: "yellowLeg",
 *     meshIds: ["yellowLegMesh"],
 *     isObject: true // <---- Registers Entity by ID on viewer.scene.objects
 * });
 *
 * // Purple table top
 *
 * sceneModel.createMesh({
 *     id: "purpleTableTopMesh",
 *     geometryId: "myBoxGeometry",
 *     position: [0, -3, 0],
 *     scale: [6, 0.5, 6],
 *     rotation: [0, 0, 0],
 *     color: [1.0, 0.3, 1.0]
 * });
 *
 * sceneModel.createEntity({
 *     id: "purpleTableTop",
 *     meshIds: ["purpleTableTopMesh"],
 *     isObject: true // <---- Registers Entity by ID on viewer.scene.objects
 * });
 *  ````
 *
 * ## Finalizing a SceneModel
 *
 * Before we can view and interact with our ````SceneModel````, we need to **finalize** it. Internally, this causes the ````SceneModel```` to build the
 * vertex buffer objects (VBOs) that support our geometry instances. When using geometry batching (see next example),
 * this causes ````SceneModel```` to build the VBOs that combine the batched geometries. Note that you can do both instancing and
 * batching within the same ````SceneModel````.
 *
 * Once finalized, we can't add anything more to our ````SceneModel````.
 *
 * ```` javascript
 * SceneModel.finalize();
 * ````
 *
 * ## Finding Entities
 *
 * As mentioned earlier, {@link Entity} is
 * the abstract base class for components that represent models, objects, or just
 * anonymous visible elements.
 *
 * Since we created configured our ````SceneModel```` with ````isModel: true````,
 * we're able to find it as an Entity by ID in ````viewer.scene.models````. Likewise, since
 * we configured each of its Entities with ````isObject: true````, we're able to
 * find them in  ````viewer.scene.objects````.
 *
 *
 * ````javascript
 * // Get the whole table model Entity
 * const table = viewer.scene.models["table"];
 *
 *  // Get some leg object Entities
 * const redLeg = viewer.scene.objects["redLeg"];
 * const greenLeg = viewer.scene.objects["greenLeg"];
 * const blueLeg = viewer.scene.objects["blueLeg"];
 * ````
 *
 * ## Example 2: Geometry Batching
 *
 * Let's once more use a ````SceneModel````
 * to build the simple table model, this time exploiting geometry batching.
 *
 *  [![](http://xeokit.io/img/docs/sceneGraph.png)](https://xeokit.github.io/xeokit-sdk/examples/index.html#sceneRepresentation_SceneModel_batching)
 *
 * ````javascript
 * import {Viewer, SceneModel} from "xeokit-sdk.es.js";
 *
 * const viewer = new Viewer({
 *     canvasId: "myCanvas",
 *     transparent: true
 * });
 *
 * viewer.scene.camera.eye = [-21.80, 4.01, 6.56];
 * viewer.scene.camera.look = [0, -5.75, 0];
 * viewer.scene.camera.up = [0.37, 0.91, -0.11];
 *
 * // Create a SceneModel representing a table with four legs, using geometry batching
 * const sceneModel = new SceneModel(viewer.scene, {
 *     id: "table",
 *     isModel: true,  // <--- Registers SceneModel in viewer.scene.models
 *     position: [0, 0, 0],
 *     scale: [1, 1, 1],
 *     rotation: [0, 0, 0]
 * });
 *
 * // Red table leg
 *
 * sceneModel.createMesh({
 *     id: "redLegMesh",
 *
 *     // Geometry arrays are same as for the earlier batching example
 *     primitive: "triangles",
 *     positions: [ 1, 1, 1, -1, 1, 1, -1, -1, 1, 1, -1, 1 ... ],
 *     normals: [ 0, 0, 1, 0, 0, 1, 0, 0, 1, 0, 0, 1, ... ],
 *     indices: [ 0, 1, 2, 0, 2, 3, 4, 5, 6, 4, 6, 7, ... ],
 *     position: [-4, -6, -4],
 *     scale: [1, 3, 1],
 *     rotation: [0, 0, 0],
 *     color: [1, 0.3, 0.3]
 * });
 *
 * sceneModel.createEntity({
 *     id: "redLeg",
 *     meshIds: ["redLegMesh"],
 *     isObject: true // <---- Registers Entity by ID on viewer.scene.objects
 * });
 *
 * // Green table leg
 *
 * sceneModel.createMesh({
 *     id: "greenLegMesh",
 *     primitive: "triangles",
 *     primitive: "triangles",
 *     positions: [ 1, 1, 1, -1, 1, 1, -1, -1, 1, 1, -1, 1 ... ],
 *     normals: [ 0, 0, 1, 0, 0, 1, 0, 0, 1, 0, 0, 1, ... ],
 *     indices: [ 0, 1, 2, 0, 2, 3, 4, 5, 6, 4, 6, 7, ... ],
 *     position: [4, -6, -4],
 *     scale: [1, 3, 1],
 *     rotation: [0, 0, 0],
 *     color: [0.3, 1.0, 0.3]
 * });
 *
 * sceneModel.createEntity({
 *     id: "greenLeg",
 *     meshIds: ["greenLegMesh"],
 *     isObject: true // <---- Registers Entity by ID on viewer.scene.objects
 * });
 *
 * // Blue table leg
 *
 * sceneModel.createMesh({
 *     id: "blueLegMesh",
 *     primitive: "triangles",
 *     positions: [ 1, 1, 1, -1, 1, 1, -1, -1, 1, 1, -1, 1 ... ],
 *     normals: [ 0, 0, 1, 0, 0, 1, 0, 0, 1, 0, 0, 1, ... ],
 *     indices: [ 0, 1, 2, 0, 2, 3, 4, 5, 6, 4, 6, 7, ... ],
 *     position: [4, -6, 4],
 *     scale: [1, 3, 1],
 *     rotation: [0, 0, 0],
 *     color: [0.3, 0.3, 1.0]
 * });
 *
 * sceneModel.createEntity({
 *     id: "blueLeg",
 *     meshIds: ["blueLegMesh"],
 *     isObject: true // <---- Registers Entity by ID on viewer.scene.objects
 * });
 *
 * // Yellow table leg object
 *
 * sceneModel.createMesh({
 *     id: "yellowLegMesh",
 *     positions: [ 1, 1, 1, -1, 1, 1, -1, -1, 1, 1, -1, 1 ... ],
 *     normals: [ 0, 0, 1, 0, 0, 1, 0, 0, 1, 0, 0, 1, ... ],
 *     indices: [ 0, 1, 2, 0, 2, 3, 4, 5, 6, 4, 6, 7, ... ],
 *     position: [-4, -6, 4],
 *     scale: [1, 3, 1],
 *     rotation: [0, 0, 0],
 *     color: [1.0, 1.0, 0.0]
 * });
 *
 * sceneModel.createEntity({
 *     id: "yellowLeg",
 *     meshIds: ["yellowLegMesh"],
 *     isObject: true // <---- Registers Entity by ID on viewer.scene.objects
 * });
 *
 * // Purple table top
 *
 * sceneModel.createMesh({
 *     id: "purpleTableTopMesh",
 *     positions: [ 1, 1, 1, -1, 1, 1, -1, -1, 1, 1, -1, 1 ... ],
 *     normals: [ 0, 0, 1, 0, 0, 1, 0, 0, 1, 0, 0, 1, ... ],
 *     indices: [ 0, 1, 2, 0, 2, 3, 4, 5, 6, 4, 6, 7, ... ],
 *     position: [0, -3, 0],
 *     scale: [6, 0.5, 6],
 *     rotation: [0, 0, 0],
 *     color: [1.0, 0.3, 1.0]
 * });
 *
 * sceneModel.createEntity({
 *     id: "purpleTableTop",
 *     meshIds: ["purpleTableTopMesh"],
 *     isObject: true // <---- Registers Entity by ID on viewer.scene.objects
 * });
 *
 * // Finalize the SceneModel.
 *
 * SceneModel.finalize();
 *
 * // Find BigModelNodes by their model and object IDs
 *
 * // Get the whole table model
 * const table = viewer.scene.models["table"];
 *
 * // Get some leg objects
 * const redLeg = viewer.scene.objects["redLeg"];
 * const greenLeg = viewer.scene.objects["greenLeg"];
 * const blueLeg = viewer.scene.objects["blueLeg"];
 * ````
 *
 * ## Classifying with Metadata
 *
 * In the previous examples, we used ````SceneModel```` to build
 * two versions of the same table model, to demonstrate geometry batching and geometry instancing.
 *
 * We'll now classify our {@link Entity}s with metadata. This metadata
 * will work the same for both our examples, since they create the exact same structure of {@link Entity}s
 * to represent their models and objects. The abstract Entity type is, after all, intended to provide an abstract interface through which differently-implemented scene content can be accessed uniformly.
 *
 * To create the metadata, we'll create a {@link MetaModel} for our model,
 * with a {@link MetaObject} for each of it's objects. The MetaModel and MetaObjects
 * get the same IDs as the {@link Entity}s that represent their model and objects within our scene.
 *
 * ```` javascript
 * const furnitureMetaModel = viewer.metaScene.createMetaModel("furniture", {         // Creates a MetaModel in the MetaScene
 *
 *      "projectId": "myTableProject",
 *      "revisionId": "V1.0",
 *
 *      "metaObjects": [
 *          {                               // Creates a MetaObject in the MetaModel
 *              "id": "table",
 *              "name": "Table",            // Same ID as an object Entity
 *              "type": "furniture",        // Arbitrary type, could be IFC type
 *              "properties": {             // Arbitrary properties, could be IfcPropertySet
 *                  "cost": "200"
 *              }
 *          },
 *          {
 *              "id": "redLeg",
 *              "name": "Red table Leg",
 *              "type": "leg",
 *              "parent": "table",           // References first MetaObject as parent
 *              "properties": {
 *                  "material": "wood"
 *              }
 *          },
 *          {
 *              "id": "greenLeg",           // Node with corresponding id does not need to exist
 *              "name": "Green table leg",  // and MetaObject does not need to exist for Node with an id
 *              "type": "leg",
 *              "parent": "table",
 *              "properties": {
 *                  "material": "wood"
 *              }
 *          },
 *          {
 *              "id": "blueLeg",
 *              "name": "Blue table leg",
 *              "type": "leg",
 *              "parent": "table",
 *              "properties": {
 *                  "material": "wood"
 *              }
 *          },
 *          {
 *              "id": "yellowLeg",
 *              "name": "Yellow table leg",
 *              "type": "leg",
 *              "parent": "table",
 *              "properties": {
 *                  "material": "wood"
 *              }
 *          },
 *          {
 *              "id": "tableTop",
 *              "name": "Purple table top",
 *              "type": "surface",
 *              "parent": "table",
 *              "properties": {
 *                  "material": "formica",
 *                  "width": "60",
 *                  "depth": "60",
 *                  "thickness": "5"
 *              }
 *          }
 *      ]
 *  });
 * ````
 *
 * ## Querying Metadata
 *
 * Having created and classified our model (either the instancing or batching example), we can now find the {@link MetaModel}
 * and {@link MetaObject}s using the IDs of their
 * corresponding {@link Entity}s.
 *
 * ````JavaScript
 * const furnitureMetaModel = scene.metaScene.metaModels["furniture"];
 *
 * const redLegMetaObject = scene.metaScene.metaObjects["redLeg"];
 * ````
 *
 * In the snippet below, we'll log metadata on each {@link Entity} we click on:
 *
 * ````JavaScript
 * viewer.scene.input.on("mouseclicked", function (coords) {
 *
 *      const hit = viewer.scene.pick({
 *          canvasPos: coords
 *      });
 *
 *      if (hit) {
 *          const entity = hit.entity;
 *          const metaObject = viewer.metaScene.metaObjects[entity.id];
 *          if (metaObject) {
 *              console.log(JSON.stringify(metaObject.getJSON(), null, "\t"));
 *          }
 *      }
 *  });
 * ````
 *
 * ## Metadata Structure
 *
 * The {@link MetaModel}
 * organizes its {@link MetaObject}s in
 * a tree that describes their structural composition:
 *
 * ````JavaScript
 * // Get metadata on the root object
 * const tableMetaObject = furnitureMetaModel.rootMetaObject;
 *
 * // Get metadata on the leg objects
 * const redLegMetaObject = tableMetaObject.children[0];
 * const greenLegMetaObject = tableMetaObject.children[1];
 * const blueLegMetaObject = tableMetaObject.children[2];
 * const yellowLegMetaObject = tableMetaObject.children[3];
 * ````
 *
 * Given an {@link Entity}, we can find the object or model of which it is a part, or the objects that comprise it. We can also generate UI
 * components from the metadata, such as the tree view demonstrated in [this demo](https://xeokit.github.io/xeokit-sdk/examples/index.html#BIMOffline_glTF_OTCConferenceCenter).
 *
 * This hierarchy allows us to express the hierarchical structure of a model while representing it in
 * various ways in the 3D scene (such as with ````SceneModel````, which
 * has a non-hierarchical scene representation).
 *
 * Note also that a {@link MetaObject} does not need to have a corresponding
 * {@link Entity} and vice-versa.
 *
 * # RTC Coordinates for Double Precision
 *
 * ````SceneModel```` can emulate 64-bit precision on GPUs using relative-to-center (RTC) coordinates.
 *
 * Consider a model that contains many small objects, but with such large spatial extents that 32 bits of GPU precision (accurate to ~7 digits) will not be sufficient to render all of the the objects without jittering.
 *
 * To prevent jittering, we could spatially subdivide the objects into "tiles". Each tile would have a center position, and the positions of the objects within the tile would be relative to that center ("RTC coordinates").
 *
 * While the center positions of the tiles would be 64-bit values, the object positions only need to be 32-bit.
 *
 * Internally, when rendering an object with RTC coordinates, xeokit first temporarily translates the camera viewing matrix by the object's tile's RTC center, on the CPU, using 64-bit math.
 *
 * Then xeokit loads the viewing matrix into its WebGL shaders, where math happens at 32-bit precision. Within the shaders, the matrix is effectively down-cast to 32-bit precision, and the object's 32-bit vertex positions are transformed by the matrix.
 *
 * We see no jittering, because with RTC a detectable loss of GPU accuracy only starts happening to objects as they become very distant from the camera viewpoint, at which point they are too small to be discernible anyway.
 *
 * ## RTC Coordinates with Geometry Instancing
 *
 * To use RTC with ````SceneModel```` geometry instancing, we specify an RTC center for the geometry via its ````origin```` parameter. Then ````SceneModel```` assumes that all meshes that instance that geometry are within the same RTC coordinate system, ie. the meshes ````position```` and ````rotation```` properties are assumed to be relative to the geometry's ````origin````.
 *
 * For simplicity, our example's meshes all instance the same geometry. Therefore, our example model has only one RTC center.
 *
 * Note that the axis-aligned World-space boundary (AABB) of our model is ````[ -6, -9, -6, 1000000006, -2.5, 1000000006]````.
 *
 * [![](http://xeokit.io/img/docs/sceneGraph.png)](https://xeokit.github.io/xeokit-sdk/examples/index.html#sceneRepresentation_SceneModel_batching)
 *
 * ````javascript
 * const origin = [100000000, 0, 100000000];
 *
 * sceneModel.createGeometry({
 *     id: "box",
 *     primitive: "triangles",
 *     positions: [ 1, 1, 1, -1, 1, 1, -1, -1, 1, 1, -1, 1 ... ],
 *     normals: [ 0, 0, 1, 0, 0, 1, 0, 0, 1, 0, 0, 1, ... ],
 *     indices: [ 0, 1, 2, 0, 2, 3, 4, 5, 6, 4, 6, 7, ... ],
 * });
 *
 * sceneModel.createMesh({
 *     id: "leg1",
 *     geometryId: "box",
 *     position: [-4, -6, -4],
 *     scale: [1, 3, 1],
 *     rotation: [0, 0, 0],
 *     color: [1, 0.3, 0.3],
 *     origin: origin
 * });
 *
 * sceneModel.createEntity({
 *     meshIds: ["leg1"],
 *     isObject: true
 * });
 *
 * sceneModel.createMesh({
 *     id: "leg2",
 *     geometryId: "box",
 *     position: [4, -6, -4],
 *     scale: [1, 3, 1],
 *     rotation: [0, 0, 0],
 *     color: [0.3, 1.0, 0.3],
 *     origin: origin
 * });
 *
 * sceneModel.createEntity({
 *     meshIds: ["leg2"],
 *     isObject: true
 * });
 *
 * sceneModel.createMesh({
 *     id: "leg3",
 *     geometryId: "box",
 *     position: [4, -6, 4],
 *     scale: [1, 3, 1],
 *     rotation: [0, 0, 0],
 *     color: [0.3, 0.3, 1.0],
 *     origin: origin
 * });
 *
 * sceneModel.createEntity({
 *     meshIds: ["leg3"],
 *     isObject: true
 * });
 *
 * sceneModel.createMesh({
 *     id: "leg4",
 *     geometryId: "box",
 *     position: [-4, -6, 4],
 *     scale: [1, 3, 1],
 *     rotation: [0, 0, 0],
 *     color: [1.0, 1.0, 0.0],
 *     origin: origin
 * });
 *
 * sceneModel.createEntity({
 *     meshIds: ["leg4"],
 *     isObject: true
 * });
 *
 * sceneModel.createMesh({
 *     id: "top",
 *     geometryId: "box",
 *     position: [0, -3, 0],
 *     scale: [6, 0.5, 6],
 *     rotation: [0, 0, 0],
 *     color: [1.0, 0.3, 1.0],
 *     origin: origin
 * });
 *
 * sceneModel.createEntity({
 *     meshIds: ["top"],
 *     isObject: true
 * });
 * ````
 *
 * ## RTC Coordinates with Geometry Batching
 *
 * To use RTC with ````SceneModel```` geometry batching, we specify an RTC center (````origin````) for each mesh. For performance, we try to have as many meshes share the same value for ````origin```` as possible. Each mesh's ````positions````, ````position```` and ````rotation```` properties are assumed to be relative to ````origin````.
 *
 * For simplicity, the meshes in our example all share the same RTC center.
 *
 * The axis-aligned World-space boundary (AABB) of our model is ````[ -6, -9, -6, 1000000006, -2.5, 1000000006]````.
 *
 * [![](http://xeokit.io/img/docs/sceneGraph.png)](https://xeokit.github.io/xeokit-sdk/examples/index.html#sceneRepresentation_SceneModel_batching)
 *
 * ````javascript
 * const origin = [100000000, 0, 100000000];
 *
 * sceneModel.createMesh({
 *     id: "leg1",
 *     origin: origin, // This mesh's positions and transforms are relative to the RTC center
 *     primitive: "triangles",
 *     positions: [ 1, 1, 1, -1, 1, 1, -1, -1, 1, 1, -1, 1 ... ],
 *     normals: [ 0, 0, 1, 0, 0, 1, 0, 0, 1, 0, 0, 1, ... ],
 *     indices: [ 0, 1, 2, 0, 2, 3, 4, 5, 6, 4, 6, 7, ... ],
 *     position: [-4, -6, -4],
 *     scale: [1, 3, 1],
 *     rotation: [0, 0, 0],
 *     color: [1, 0.3, 0.3]
 * });
 *
 * sceneModel.createEntity({
 *     meshIds: ["leg1"],
 *     isObject: true
 * });
 *
 * sceneModel.createMesh({
 *     id: "leg2",
 *     origin: origin, // This mesh's positions and transforms are relative to the RTC center
 *     primitive: "triangles",
 *     positions: [ 1, 1, 1, -1, 1, 1, -1, -1, 1, 1, -1, 1 ... ],
 *     normals: [ 0, 0, 1, 0, 0, 1, 0, 0, 1, 0, 0, 1, ... ],
 *     indices: [ 0, 1, 2, 0, 2, 3, 4, 5, 6, 4, 6, 7, ... ],
 *     position: [4, -6, -4],
 *     scale: [1, 3, 1],
 *     rotation: [0, 0, 0],
 *     color: [0.3, 1.0, 0.3]
 * });
 *
 * sceneModel.createEntity({
 *     meshIds: ["leg2"],
 *     isObject: true
 * });
 *
 * sceneModel.createMesh({
 *     id: "leg3",
 *     origin: origin, // This mesh's positions and transforms are relative to the RTC center
 *     primitive: "triangles",
 *     positions: [ 1, 1, 1, -1, 1, 1, -1, -1, 1, 1, -1, 1 ... ],
 *     normals: [ 0, 0, 1, 0, 0, 1, 0, 0, 1, 0, 0, 1, ... ],
 *     indices: [ 0, 1, 2, 0, 2, 3, 4, 5, 6, 4, 6, 7, ... ],
 *     position: [4, -6, 4],
 *     scale: [1, 3, 1],
 *     rotation: [0, 0, 0],
 *     color: [0.3, 0.3, 1.0]
 * });
 *
 * sceneModel.createEntity({
 *     meshIds: ["leg3"],
 *     isObject: true
 * });
 *
 * sceneModel.createMesh({
 *     id: "leg4",
 *     origin: origin, // This mesh's positions and transforms are relative to the RTC center
 *     primitive: "triangles",
 *     positions: [ 1, 1, 1, -1, 1, 1, -1, -1, 1, 1, -1, 1 ... ],
 *     normals: [ 0, 0, 1, 0, 0, 1, 0, 0, 1, 0, 0, 1, ... ],
 *     indices: [ 0, 1, 2, 0, 2, 3, 4, 5, 6, 4, 6, 7, ... ],
 *     position: [-4, -6, 4],
 *     scale: [1, 3, 1],
 *     rotation: [0, 0, 0],
 *     color: [1.0, 1.0, 0.0]
 * });
 *
 * sceneModel.createEntity({
 *     meshIds: ["leg4"],
 *     isObject: true
 * });
 *
 * sceneModel.createMesh({
 *     id: "top",
 *     origin: origin, // This mesh's positions and transforms are relative to the RTC center
 *     primitive: "triangles",
 *     positions: [ 1, 1, 1, -1, 1, 1, -1, -1, 1, 1, -1, 1 ... ],
 *     normals: [ 0, 0, 1, 0, 0, 1, 0, 0, 1, 0, 0, 1, ... ],
 *     indices: [ 0, 1, 2, 0, 2, 3, 4, 5, 6, 4, 6, 7, ... ],
 *     position: [0, -3, 0],
 *     scale: [6, 0.5, 6],
 *     rotation: [0, 0, 0],
 *     color: [1.0, 0.3, 1.0]
 * });
 *
 * sceneModel.createEntity({
 *     meshIds: ["top"],
 *     isObject: true
 * });
 * ````
 *
 * ## Positioning at World-space coordinates
 *
 * To position a SceneModel at given double-precision World coordinates, we can
 * configure the ````origin```` of the SceneModel itself. The ````origin```` is a double-precision
 * 3D World-space position at which the SceneModel will be located.
 *
 * Note that ````position```` is a single-precision offset relative to ````origin````.
 *
 * ````javascript
 * const origin = [100000000, 0, 100000000];
 *
 * const sceneModel = new SceneModel(viewer.scene, {
 *     id: "table",
 *     isModel: true,
 *     origin: origin, // Everything in this SceneModel is relative to this RTC center
 *     position: [0, 0, 0],
 *     scale: [1, 1, 1],
 *     rotation: [0, 0, 0]
 * });
 *
 * sceneModel.createGeometry({
 *     id: "box",
 *     primitive: "triangles",
 *     positions: [ 1, 1, 1, -1, 1, 1, -1, -1, 1, 1, -1, 1 ... ],
 *     normals: [ 0, 0, 1, 0, 0, 1, 0, 0, 1, 0, 0, 1, ... ],
 *     indices: [ 0, 1, 2, 0, 2, 3, 4, 5, 6, 4, 6, 7, ... ],
 * });
 *
 * sceneModel.createMesh({
 *     id: "leg1",
 *     geometryId: "box",
 *     position: [-4, -6, -4],
 *     scale: [1, 3, 1],
 *     rotation: [0, 0, 0],
 *     color: [1, 0.3, 0.3]
 * });
 *
 * sceneModel.createEntity({
 *     meshIds: ["leg1"],
 *     isObject: true
 * });
 *
 * sceneModel.createMesh({
 *     id: "leg2",
 *     geometryId: "box",
 *     position: [4, -6, -4],
 *     scale: [1, 3, 1],
 *     rotation: [0, 0, 0],
 *     color: [0.3, 1.0, 0.3]
 * });
 *
 * sceneModel.createEntity({
 *     meshIds: ["leg2"],
 *     isObject: true
 * });
 *
 * sceneModel.createMesh({
 *     id: "leg3",
 *     geometryId: "box",
 *     position: [4, -6, 4],
 *     scale: [1, 3, 1],
 *     rotation: [0, 0, 0],
 *     color: [0.3, 0.3, 1.0]
 * });
 *
 * sceneModel.createEntity({
 *     meshIds: ["leg3"],
 *     isObject: true
 * });
 *
 * sceneModel.createMesh({
 *     id: "leg4",
 *     geometryId: "box",
 *     position: [-4, -6, 4],
 *     scale: [1, 3, 1],
 *     rotation: [0, 0, 0],
 *     color: [1.0, 1.0, 0.0]
 * });
 *
 * sceneModel.createEntity({
 *     meshIds: ["leg4"],
 *     isObject: true
 * });
 *
 * sceneModel.createMesh({
 *     id: "top",
 *     geometryId: "box",
 *     position: [0, -3, 0],
 *     scale: [6, 0.5, 6],
 *     rotation: [0, 0, 0],
 *     color: [1.0, 0.3, 1.0]
 * });
 *
 * sceneModel.createEntity({
 *     meshIds: ["top"],
 *     isObject: true
 * });
 * ````
 *
 * # Textures
 *
 * ## Loading KTX2 Texture Files into a SceneModel
 *
 * A {@link SceneModel} that is configured with a {@link KTX2TextureTranscoder} will
 * allow us to load textures into it from KTX2 buffers or files.
 *
 * In the example below, we'll create a {@link Viewer}, containing a {@link SceneModel} configured with a
 * {@link KTX2TextureTranscoder}. We'll then programmatically create a simple object within the SceneModel, consisting of
 * a single mesh with a texture loaded from a KTX2 file, which our SceneModel internally transcodes, using
 * its {@link KTX2TextureTranscoder}. Note how we configure our {@link KTX2TextureTranscoder} with a path to the Basis Universal
 * transcoder WASM module.
 *
 * ````javascript
 * const viewer = new Viewer({
 *     canvasId: "myCanvas",
 *     transparent: true
 * });
 *
 * viewer.scene.camera.eye = [-21.80, 4.01, 6.56];
 * viewer.scene.camera.look = [0, -5.75, 0];
 * viewer.scene.camera.up = [0.37, 0.91, -0.11];
 *
 * const textureTranscoder = new KTX2TextureTranscoder({
 *     viewer,
 *     transcoderPath: "https://cdn.jsdelivr.net/npm/@xeokit/xeokit-sdk/dist/basis/" // <------ Path to BasisU transcoder module
 * });
 *
 * const sceneModel = new SceneModel(viewer.scene, {
 *      id: "myModel",
 *      textureTranscoder // <<-------------------- Configure model with our transcoder
 *  });
 *
 * sceneModel.createTexture({
 *      id: "myColorTexture",
 *      src: "../assets/textures/compressed/sample_uastc_zstd.ktx2" // <<----- KTX2 texture asset
 * });
 *
 * sceneModel.createTexture({
 *      id: "myMetallicRoughnessTexture",
 *      src: "../assets/textures/alpha/crosshatchAlphaMap.jpg" // <<----- JPEG texture asset
 * });
 *
 * sceneModel.createTextureSet({
 *      id: "myTextureSet",
 *      colorTextureId: "myColorTexture",
 *      metallicRoughnessTextureId: "myMetallicRoughnessTexture"
 *  });
 *
 * sceneModel.createMesh({
 *      id: "myMesh",
 *      textureSetId: "myTextureSet",
 *      primitive: "triangles",
 *      positions: [1, 1, 1, ...],
 *      normals: [0, 0, 1, 0, ...],
 *      uv: [1, 0, 0, ...],
 *      indices: [0, 1, 2, ...],
 *  });
 *
 * sceneModel.createEntity({
 *      id: "myEntity",
 *      meshIds: ["myMesh"]
 *  });
 *
 * sceneModel.finalize();
 * ````
 *
 * ## Loading KTX2 Textures from ArrayBuffers into a SceneModel
 *
 * A SceneModel that is configured with a {@link KTX2TextureTranscoder} will allow us to load textures into
 * it from KTX2 ArrayBuffers.
 *
 * In the example below, we'll create a {@link Viewer}, containing a {@link SceneModel} configured with a
 * {@link KTX2TextureTranscoder}. We'll then programmatically create a simple object within the SceneModel, consisting of
 * a single mesh with a texture loaded from a KTX2 ArrayBuffer, which our SceneModel internally transcodes, using
 * its {@link KTX2TextureTranscoder}.
 *
 * ````javascript
 * const viewer = new Viewer({
 *     canvasId: "myCanvas",
 *     transparent: true
 * });
 *
 * viewer.scene.camera.eye = [-21.80, 4.01, 6.56];
 * viewer.scene.camera.look = [0, -5.75, 0];
 * viewer.scene.camera.up = [0.37, 0.91, -0.11];
 *
 * const textureTranscoder = new KTX2TextureTranscoder({
 *     viewer,
 *     transcoderPath: "https://cdn.jsdelivr.net/npm/@xeokit/xeokit-sdk/dist/basis/" // <------ Path to BasisU transcoder module
 * });
 *
 * const sceneModel = new SceneModel(viewer.scene, {
 *      id: "myModel",
 *      textureTranscoder // <<-------------------- Configure model with our transcoder
 * });
 *
 * utils.loadArraybuffer("../assets/textures/compressed/sample_uastc_zstd.ktx2",(arrayBuffer) => {
 *
 *     sceneModel.createTexture({
 *         id: "myColorTexture",
 *         buffers: [arrayBuffer] // <<----- KTX2 texture asset
 *     });
 *
 *     sceneModel.createTexture({
 *         id: "myMetallicRoughnessTexture",
 *         src: "../assets/textures/alpha/crosshatchAlphaMap.jpg" // <<----- JPEG texture asset
 *     });
 *
 *     sceneModel.createTextureSet({
 *        id: "myTextureSet",
 *        colorTextureId: "myColorTexture",
 *        metallicRoughnessTextureId: "myMetallicRoughnessTexture"
 *     });
 *
 *     sceneModel.createMesh({
 *          id: "myMesh",
 *          textureSetId: "myTextureSet",
 *          primitive: "triangles",
 *          positions: [1, 1, 1, ...],
 *          normals: [0, 0, 1, 0, ...],
 *          uv: [1, 0, 0, ...],
 *          indices: [0, 1, 2, ...],
 *     });
 *
 *     sceneModel.createEntity({
 *         id: "myEntity",
 *         meshIds: ["myMesh"]
 *     });
 *
 *     sceneModel.finalize();
 * });
 * ````
 *
 * @implements {Entity}
 */
export class SceneModel extends Component {

    /**
     * @constructor
     * @param {Component} owner Owner component. When destroyed, the owner will destroy this component as well.
     * @param {*} [cfg] Configs
     * @param {String} [cfg.id] Optional ID, unique among all components in the parent scene, generated automatically when omitted.
     * @param {Boolean} [cfg.isModel] Specify ````true```` if this SceneModel represents a model, in which case the SceneModel will be registered by {@link SceneModel#id} in {@link Scene#models} and may also have a corresponding {@link MetaModel} with matching {@link MetaModel#id}, registered by that ID in {@link MetaScene#metaModels}.
     * @param {Number[]} [cfg.origin=[0,0,0]] World-space double-precision 3D origin.
     * @param {Number[]} [cfg.position=[0,0,0]] Local, single-precision 3D position, relative to the origin parameter.
     * @param {Number[]} [cfg.scale=[1,1,1]] Local scale.
     * @param {Number[]} [cfg.rotation=[0,0,0]] Local rotation, as Euler angles given in degrees, for each of the X, Y and Z axis.
     * @param {Number[]} [cfg.matrix=[1,0,0,0,0,1,0,0,0,0,1,0,0,0,0,1] Local modelling transform matrix. Overrides the position, scale and rotation parameters.
     * @param {Boolean} [cfg.visible=true] Indicates if the SceneModel is initially visible.
     * @param {Boolean} [cfg.culled=false] Indicates if the SceneModel is initially culled from view.
     * @param {Boolean} [cfg.pickable=true] Indicates if the SceneModel is initially pickable.
     * @param {Boolean} [cfg.clippable=true] Indicates if the SceneModel is initially clippable.
     * @param {Boolean} [cfg.collidable=true] Indicates if the SceneModel is initially included in boundary calculations.
     * @param {Boolean} [cfg.xrayed=false] Indicates if the SceneModel is initially xrayed.
     * @param {Boolean} [cfg.highlighted=false] Indicates if the SceneModel is initially highlighted.
     * @param {Boolean} [cfg.selected=false] Indicates if the SceneModel is initially selected.
     * @param {Boolean} [cfg.edges=false] Indicates if the SceneModel's edges are initially emphasized.
     * @param {Number[]} [cfg.colorize=[1.0,1.0,1.0]] SceneModel's initial RGB colorize color, multiplies by the rendered fragment colors.
     * @param {Number} [cfg.opacity=1.0] SceneModel's initial opacity factor, multiplies by the rendered fragment alpha.
     * @param {Number} [cfg.backfaces=false] When we set this ````true````, then we force rendering of backfaces for this SceneModel. When
     * we leave this ````false````, then we allow the Viewer to decide when to render backfaces. In that case, the
     * Viewer will hide backfaces on watertight meshes, show backfaces on open meshes, and always show backfaces on meshes when we slice them open with {@link SectionPlane}s.
     * @param {Boolean} [cfg.saoEnabled=true] Indicates if Scalable Ambient Obscurance (SAO) will apply to this SceneModel. SAO is configured by the Scene's {@link SAO} component.
     * @param {Boolean} [cfg.pbrEnabled=true] Indicates if physically-based rendering (PBR) will apply to the SceneModel when {@link Scene#pbrEnabled} is ````true````.
     * @param {Boolean} [cfg.colorTextureEnabled=true] Indicates if base color textures will be rendered for the SceneModel when {@link Scene#colorTextureEnabled} is ````true````.
     * @param {Number} [cfg.edgeThreshold=10] When xraying, highlighting, selecting or edging, this is the threshold angle between normals of adjacent triangles, below which their shared wireframe edge is not drawn.
     * @param {Number} [cfg.maxGeometryBatchSize=50000000] Maximum geometry batch size, as number of vertices. This is optionally supplied
     * to limit the size of the batched geometry arrays that SceneModel internally creates for batched geometries.
     * A lower value means less heap allocation/de-allocation while creating/loading batched geometries, but more draw calls and
     * slower rendering speed. A high value means larger heap allocation/de-allocation while creating/loading, but less draw calls
     * and faster rendering speed. It's recommended to keep this somewhere roughly between ````50000```` and ````50000000```.
     * @param {TextureTranscoder} [cfg.textureTranscoder] Transcoder that will be used internally by {@link SceneModel#createTexture}
     * to convert transcoded texture data. Only required when we'll be providing transcoded data
     * to {@link SceneModel#createTexture}. We assume that all transcoded texture data added to a  ````SceneModel````
     * will then in a format supported by this transcoder.
     * @param {Boolean} [cfg.dtxEnabled=true] When ````true```` (default) use data textures (DTX), where appropriate, to
     * represent the returned model. Set false to always use vertex buffer objects (VBOs). Note that DTX is only applicable
     * to non-textured triangle meshes, and that VBOs are always used for meshes that have textures, line segments, or point
     * primitives. Only works while {@link DTX#enabled} is also ````true````.
     * @param {Number} [cfg.renderOrder=0] Specifies the rendering order for this SceneModel. This is used to control the order in which
     * SceneModels are drawn when they have transparent objects, to give control over the order in which those objects are blended within the transparent
     * render pass.
     */
    constructor(owner, cfg = {}) {

        super(owner, cfg);

        this.renderOrder = cfg.renderOrder || 0;

        this._dtxEnabled = this.scene.dtxEnabled && (cfg.dtxEnabled !== false);

        this._enableVertexWelding = false; // Not needed for most objects, and very expensive, so disabled
        this._enableIndexBucketing = false; // Until fixed: https://github.com/xeokit/xeokit-sdk/issues/1204

        this._textureTranscoder = cfg.textureTranscoder || getKTX2TextureTranscoder(this.scene.viewer);

        this._maxGeometryBatchSize = cfg.maxGeometryBatchSize ?? 5000000;

        this._aabb = math.collapseAABB3();
        this._aabbDirty = true;

        this._quantizationRanges = {};

        this._vboLayers = {};
        this._dtxLayers = {};

        this._meshList = [];

        this.layerList = []; // For GL state efficiency when drawing, InstancingLayers are in first part, BatchingLayers are in second
        this._layersToFinalize = [];

        this._entityList = [];
        this._entitiesToFinalize = [];

        this._geometries = {};
        this._dtxBuckets = {}; // Geometries with optimizations used for data texture representation
        this._textures = {};
        this._textureSets = {};
        this._transforms = {};
        this._meshes = {};
        this._unusedMeshes = {};
        this._entities = {};

        /** @private **/
        this.renderFlags = new RenderFlags();

        /**
         * @private
         */
        this.numGeometries = 0; // Number of geometries created with createGeometry()

        // These counts are used to avoid unnecessary render passes
        // They are incremented or decremented exclusively by BatchingLayer and InstancingLayer

        /**
         * @private
         */
        this.numPortions = 0;

        /**
         * @private
         */
        this.numVisibleLayerPortions = 0;

        /**
         * @private
         */
        this.numTransparentLayerPortions = 0;

        /**
         * @private
         */
        this.numXRayedLayerPortions = 0;

        /**
         * @private
         */
        this.numHighlightedLayerPortions = 0;

        /**
         * @private
         */
        this.numSelectedLayerPortions = 0;

        /**
         * @private
         */
        this.numEdgesLayerPortions = 0;

        /**
         * @private
         */
        this.numPickableLayerPortions = 0;

        /**
         * @private
         */
        this.numClippableLayerPortions = 0;

        /**
         * @private
         */
        this.numCulledLayerPortions = 0;

        this.numEntities = 0;
        this._numTriangles = 0;
        this._numLines = 0;
        this._numPoints = 0;
        this._layersFinalized = false;

        this._edgeThreshold = cfg.edgeThreshold || 10;

        // Build static matrix

        this._origin = math.vec3(cfg.origin || [0, 0, 0]);
        this._position = math.vec3(cfg.position || [0, 0, 0]);
        this._rotation = math.vec3(cfg.rotation || [0, 0, 0]);
        this._quaternion = math.vec4(cfg.quaternion || [0, 0, 0, 1]);
        this._conjugateQuaternion = math.vec4(cfg.quaternion || [0, 0, 0, 1]);

        if (cfg.rotation) {
            math.eulerToQuaternion(this._rotation, "XYZ", this._quaternion);
        }
        this._scale = math.vec3(cfg.scale || [1, 1, 1]);

        this._worldRotationMatrix = math.mat4();
        this._worldRotationMatrixConjugate = math.mat4();
        this._matrix = math.mat4();
        this._matrixDirty = true;

        this._rebuildMatrices();

        this._worldNormalMatrix = math.mat4();
        math.inverseMat4(this._matrix, this._worldNormalMatrix);
        math.transposeMat4(this._worldNormalMatrix);

        if (cfg.matrix || cfg.position || cfg.rotation || cfg.scale || cfg.quaternion) {
            this._viewMatrix = math.mat4();
            this._viewNormalMatrix = math.mat4();
            this._viewMatrixDirty = true;
            this._matrixNonIdentity = true;
        }

        this._opacity = 1.0;
        this._colorize = [1, 1, 1];

        this._saoEnabled = (cfg.saoEnabled !== false);
        this._pbrEnabled = (cfg.pbrEnabled !== false);
        this._colorTextureEnabled = (cfg.colorTextureEnabled !== false);

        this._isModel = cfg.isModel;
        if (this._isModel) {
            this.scene._registerModel(this);
        }

        this._onCameraViewMatrix = this.scene.camera.on("matrix", () => {
            this._viewMatrixDirty = true;
        });

        this._meshesWithDirtyMatrices = [];
        this._numMeshesWithDirtyMatrices = 0;

        this._onTick = this.scene.on("tick", () => {
            while (this._numMeshesWithDirtyMatrices > 0) {
                this._meshesWithDirtyMatrices[--this._numMeshesWithDirtyMatrices]._updateMatrix();
            }
        });

        // Every SceneModelMesh gets at least the default TextureSet,
        // which contains empty default textures filled with color
        const defineTex = (texId, preloadColor) => {
            return this._textures[texId] = new SceneModelTexture({
                id: texId,
                texture: new Texture2D({
                    gl: this.scene.canvas.gl,
                    preloadColor: preloadColor
                })
            });
        };

        this._textureSets[DEFAULT_TEXTURE_SET_ID] = new SceneModelTextureSet({
            id: DEFAULT_TEXTURE_SET_ID,
            colorTexture:             defineTex(DEFAULT_COLOR_TEXTURE_ID,       [1, 1, 1, 1]), // [r, g, b, a]}),
            metallicRoughnessTexture: defineTex(DEFAULT_METAL_ROUGH_TEXTURE_ID, [0, 1, 1, 1]), // [_, roughness, metalness, _],
            normalsTexture:           defineTex(DEFAULT_NORMALS_TEXTURE_ID,     [0, 0, 0, 0]), // [x, y, z, _] - these must be zeros
            emissiveTexture:          defineTex(DEFAULT_EMISSIVE_TEXTURE_ID,    [0, 0, 0, 1]), // [x, y, z, _]
            occlusionTexture:         defineTex(DEFAULT_OCCLUSION_TEXTURE_ID,   [1, 1, 1, 1])  // [x, y, z, _]
        });

        this.visible = cfg.visible;
        this.culled = cfg.culled;
        this.pickable = cfg.pickable;
        this.clippable = cfg.clippable;
        this.collidable = cfg.collidable;
        this.castsShadow = cfg.castsShadow;
        this.receivesShadow = cfg.receivesShadow;
        this.xrayed = cfg.xrayed;
        this.highlighted = cfg.highlighted;
        this.selected = cfg.selected;
        this.edges = cfg.edges;
        this.colorize = cfg.colorize;
        this.opacity = cfg.opacity;
        this.backfaces = cfg.backfaces;
    }

    _meshMatrixDirty(mesh) {
        this._meshesWithDirtyMatrices[this._numMeshesWithDirtyMatrices++] = mesh;
    }

    //------------------------------------------------------------------------------------------------------------------
    // SceneModel members
    //------------------------------------------------------------------------------------------------------------------

    /**
     * Returns true to indicate that this Component is a SceneModel.
     * @type {Boolean}
     */
    get isPerformanceModel() {
        return true;
    }

    /**
     * The {@link SceneModelTransform}s in this SceneModel.
     *
     * Each {#link SceneModelTransform} is stored here against its {@link SceneModelTransform.id}.
     *
     * @returns {*|{}}
     */
    get transforms() {
        return this._transforms;
    }

    /**
     * The {@link SceneModelTexture}s in this SceneModel.
     *
     * * Each {@link SceneModelTexture} is created with {@link SceneModel.createTexture}.
     * * Each {@link SceneModelTexture} is stored here against its {@link SceneModelTexture.id}.
     *
     * @returns {*|{}}
     */
    get textures() {
        return this._textures;
    }

    /**
     * The {@link SceneModelTextureSet}s in this SceneModel.
     *
     * Each {@link SceneModelTextureSet} is stored here against its {@link SceneModelTextureSet.id}.
     *
     * @returns {*|{}}
     */
    get textureSets() {
        return this._textureSets;
    }

    /**
     * The {@link SceneModelMesh}es in this SceneModel.
     *
     * Each {@SceneModelMesh} is stored here against its {@link SceneModelMesh.id}.
     *
     * @returns {*|{}}
     */
    get meshes() {
        return this._meshes;
    }

    /**
     * The {@link SceneModelEntity}s in this SceneModel.
     *
     * Each {#link SceneModelEntity} in this SceneModel that represents an object is
     * stored here against its {@link SceneModelTransform.id}.
     *
     * @returns {*|{}}
     */
    get objects() {
        return this._entities;
    }

    /**
     * Gets the 3D World-space origin for this SceneModel.
     *
     * Each {@link SceneModelMesh.origin}, if supplied, is relative to this origin.
     *
     * Default value is ````[0,0,0]````.
     *
     * @type {Float64Array}
     */
    get origin() {
        return this._origin;
    }

    /**
     * Sets the SceneModel's local translation.
     *
     * Default value is ````[0,0,0]````.
     *
     * @type {Number[]}
     */
    set position(value) {
        this._position.set(value || [0, 0, 0]);
        this._setWorldMatrixDirty();
        this._sceneModelDirty();
        this.glRedraw();
    }

    /**
     * Gets the SceneModel's local translation.
     *
     * Default value is ````[0,0,0]````.
     *
     * @type {Number[]}
     */
    get position() {
        return this._position;
    }

    /**
     * Sets the SceneModel's local rotation, as Euler angles given in degrees, for each of the X, Y and Z axis.
     *
     * Default value is ````[0,0,0]````.
     *
     * @type {Number[]}
     */
    set rotation(value) {
        this._rotation.set(value || [0, 0, 0]);
        math.eulerToQuaternion(this._rotation, "XYZ", this._quaternion);
        this._setWorldMatrixDirty();
        this._sceneModelDirty();
        this.glRedraw();
    }

    /**
     * Gets the SceneModel's local rotation, as Euler angles given in degrees, for each of the X, Y and Z axis.
     *
     * Default value is ````[0,0,0]````.
     *
     * @type {Number[]}
     */
    get rotation() {
        return this._rotation;
    }

    /**
     * Sets the SceneModel's local rotation quaternion.
     *
     * Default value is ````[0,0,0,1]````.
     *
     * @type {Number[]}
     */
    set quaternion(value) {
        this._quaternion.set(value || [0, 0, 0, 1]);
        math.quaternionToEuler(this._quaternion, "XYZ", this._rotation);
        this._setWorldMatrixDirty();
        this._sceneModelDirty();
        this.glRedraw();
    }

    /**
     * Gets the SceneModel's local rotation quaternion.
     *
     * Default value is ````[0,0,0,1]````.
     *
     * @type {Number[]}
     */
    get quaternion() {
        return this._quaternion;
    }

    /**
     * Sets the SceneModel's local scale.
     *
     * Default value is ````[1,1,1]````.
     *
     * @type {Number[]}
     * @deprecated
     */
    set scale(value) {
        // NOP - deprecated
    }

    /**
     * Gets the SceneModel's local scale.
     *
     * Default value is ````[1,1,1]````.
     *
     * @type {Number[]}
     * @deprecated
     */
    get scale() {
        return this._scale;
    }

    /**
     * Sets the SceneModel's local modeling transform matrix.
     *
     * Default value is ````[1, 0, 0, 0, 0, 1, 0, 0, 0, 0, 1, 0, 0, 0, 0, 1]````.
     *
     * @type {Number[]}
     */
    set matrix(value) {
        this._matrix.set(value || DEFAULT_MATRIX);
        math.decomposeMat4(this._matrix, this._position, this._quaternion, this._scale);
        math.quaternionToEuler(this._quaternion, "XYZ", this._rotation);
        this._matrixDirty = false;
        this._setWorldMatrixDirty();
        this._sceneModelDirty();
        this.glRedraw();
    }

    /**
     * Gets the SceneModel's local modeling transform matrix.
     *
     * Default value is ````[1, 0, 0, 0, 0, 1, 0, 0, 0, 0, 1, 0, 0, 0, 0, 1]````.
     *
     * @type {Number[]}
     */
    get matrix() {
        this._rebuildMatrices();
        return this._matrix;
    }

    /**
     * Gets the SceneModel's local modeling rotation transform matrix.
     *
     * @type {Number[]}
     */
    get rotationMatrix() {
        this._rebuildMatrices();
        return this._worldRotationMatrix;
    }

    _rebuildMatrices() {
        if (this._matrixDirty) {
            math.quaternionToRotationMat4(this._quaternion, this._worldRotationMatrix);
            math.conjugateQuaternion(this._quaternion, this._conjugateQuaternion);
            math.quaternionToRotationMat4(this._conjugateQuaternion, this._worldRotationMatrixConjugate);
            math.scaleMat4v(this._scale, this._worldRotationMatrix);
            math.scaleMat4v(this._scale, this._worldRotationMatrixConjugate);
            this._matrix.set(this._worldRotationMatrix);
            math.translateMat4v(this._position, this._matrix);
            this._matrixDirty = false;
            this._viewMatrixDirty = true;
        }
    }

    /**
     * Gets the conjugate of the SceneModel's local modeling rotation transform matrix.
     *
     * This is used for RTC view matrix management in renderers.
     *
     * @type {Number[]}
     */
    get rotationMatrixConjugate() {
        this._rebuildMatrices();
        return this._worldRotationMatrixConjugate;
    }

    _setWorldMatrixDirty() {
        this._matrixDirty = true;
        this._aabbDirty = true;
    }

    _transformDirty() {
        this._matrixDirty = true;
        this._aabbDirty = true;
        this.scene._aabbDirty = true;
    }

    _sceneModelDirty() {
        this.scene._aabbDirty = true;
        this._aabbDirty = true;
        this.scene._aabbDirty = true;
        this._matrixDirty = true;
        for (let i = 0, len = this._entityList.length; i < len; i++) {
            this._entityList[i]._sceneModelDirty(); // Entities need to retransform their World AABBs by SceneModel's worldMatrix
        }
    }

    /**
     * Gets the SceneModel's World matrix.
     *
     * @property worldMatrix
     * @type {Number[]}
     */
    get worldMatrix() {
        return this.matrix;
    }

    /**
     * Gets the SceneModel's World normal matrix.
     *
     * @type {Number[]}
     */
    get worldNormalMatrix() {
        return this._worldNormalMatrix;
    }

    _rebuildViewMatrices() {
        this._rebuildMatrices();
        if (this._viewMatrixDirty) {
            math.mulMat4(this.scene.camera.viewMatrix, this._matrix, this._viewMatrix);
            math.inverseMat4(this._viewMatrix, this._viewNormalMatrix);
            math.transposeMat4(this._viewNormalMatrix);
            this._viewMatrixDirty = false;
        }
    }

    /**
     * Called by private renderers in ./lib, returns the view matrix with which to
     * render this SceneModel. The view matrix is the concatenation of the
     * Camera view matrix with the Performance model's world (modeling) matrix.
     *
     * @private
     */
    get viewMatrix() {
        if (!this._viewMatrix) {
            return this.scene.camera.viewMatrix;
        }
        this._rebuildViewMatrices();
        return this._viewMatrix;
    }

    /**
     * Called by private renderers in ./lib, returns the view normal matrix with which to render this SceneModel.
     *
     * @private
     */
    get viewNormalMatrix() {
        if (!this._viewNormalMatrix) {
            return this.scene.camera.viewNormalMatrix;
        }
        this._rebuildViewMatrices();
        return this._viewNormalMatrix;
    }

    /**
     * Sets if backfaces are rendered for this SceneModel.
     *
     * Default is ````false````.
     *
     * @type {Boolean}
     */
    get backfaces() {
        return this._backfaces;
    }

    /**
     * Sets if backfaces are rendered for this SceneModel.
     *
     * Default is ````false````.
     *
     * When we set this ````true````, then backfaces are always rendered for this SceneModel.
     *
     * When we set this ````false````, then we allow the Viewer to decide whether to render backfaces. In this case,
     * the Viewer will:
     *
     *  * hide backfaces on watertight meshes,
     *  * show backfaces on open meshes, and
     *  * always show backfaces on meshes when we slice them open with {@link SectionPlane}s.
     *
     * @type {Boolean}
     */
    set backfaces(backfaces) {
        backfaces = !!backfaces;
        this._backfaces = backfaces;
        this.glRedraw();
    }

    /**
     * Gets the list of {@link SceneModelEntity}s within this SceneModel.
     *
     * @returns {SceneModelEntity[]}
     */
    get entityList() {
        return this._entityList;
    }

    /**
     * Returns true to indicate that SceneModel is an {@link Entity}.
     * @type {Boolean}
     */
    get isEntity() {
        return true;
    }

    /**
     * Returns ````true```` if this SceneModel represents a model.
     *
     * When ````true```` the SceneModel will be registered by {@link SceneModel#id} in
     * {@link Scene#models} and may also have a {@link MetaObject} with matching {@link MetaObject#id}.
     *
     * @type {Boolean}
     */
    get isModel() {
        return this._isModel;
    }

    //------------------------------------------------------------------------------------------------------------------
    // SceneModel members
    //------------------------------------------------------------------------------------------------------------------

    /**
     * Returns ````false```` to indicate that SceneModel never represents an object.
     *
     * @type {Boolean}
     */
    get isObject() {
        return false;
    }

    /**
     * Gets the SceneModel's World-space 3D axis-aligned bounding box.
     *
     * Represented by a six-element Float64Array containing the min/max extents of the
     * axis-aligned volume, ie. ````[xmin, ymin,zmin,xmax,ymax, zmax]````.
     *
     * @type {Number[]}
     */
    get aabb() {
        if (this._aabbDirty) {
            math.collapseAABB3(this._aabb);
            for (let i = 0, len = this._entityList.length; i < len; i++) {
                math.expandAABB3(this._aabb, this._entityList[i].aabb);
            }
            this._aabbDirty = false;
        }
        return this._aabb;
    }

    /**
     * The approximate number of triangle primitives in this SceneModel.
     *
     * @type {Number}
     */
    get numTriangles() {
        return this._numTriangles;
    }

    //------------------------------------------------------------------------------------------------------------------
    // Entity members
    //------------------------------------------------------------------------------------------------------------------

    /**
     * The approximate number of line primitives in this SceneModel.
     *
     * @type {Number}
     */
    get numLines() {
        return this._numLines;
    }

    /**
     * The approximate number of point primitives in this SceneModel.
     *
     * @type {Number}
     */
    get numPoints() {
        return this._numPoints;
    }

    /**
     * Gets if any {@link SceneModelEntity}s in this SceneModel are visible.
     *
     * The SceneModel is only rendered when {@link SceneModel#visible} is ````true```` and {@link SceneModel#culled} is ````false````.
     *
     * @type {Boolean}
     */
    get visible() {
        return (this.numVisibleLayerPortions > 0);
    }

    /**
     * Sets if this SceneModel is visible.
     *
     * The SceneModel is only rendered when {@link SceneModel#visible} is ````true```` and {@link SceneModel#culled} is ````false````.
     **
     * @type {Boolean}
     */
    set visible(visible) {
        visible = visible !== false;
        this._visible = visible;
        for (let i = 0, len = this._entityList.length; i < len; i++) {
            this._entityList[i].visible = visible;
        }
        this.glRedraw();
    }

    /**
     * Gets if any {@link SceneModelEntity}s in this SceneModel are xrayed.
     *
     * @type {Boolean}
     */
    get xrayed() {
        return (this.numXRayedLayerPortions > 0);
    }

    /**
     * Sets if all {@link SceneModelEntity}s in this SceneModel are xrayed.
     *
     * @type {Boolean}
     */
    set xrayed(xrayed) {
        xrayed = !!xrayed;
        this._xrayed = xrayed;
        for (let i = 0, len = this._entityList.length; i < len; i++) {
            this._entityList[i].xrayed = xrayed;
        }
        this.glRedraw();
    }

    /**
     * Gets if any {@link SceneModelEntity}s in this SceneModel are highlighted.
     *
     * @type {Boolean}
     */
    get highlighted() {
        return (this.numHighlightedLayerPortions > 0);
    }

    /**
     * Sets if all {@link SceneModelEntity}s in this SceneModel are highlighted.
     *
     * @type {Boolean}
     */
    set highlighted(highlighted) {
        highlighted = !!highlighted;
        this._highlighted = highlighted;
        for (let i = 0, len = this._entityList.length; i < len; i++) {
            this._entityList[i].highlighted = highlighted;
        }
        this.glRedraw();
    }

    /**
     * Gets if any {@link SceneModelEntity}s in this SceneModel are selected.
     *
     * @type {Boolean}
     */
    get selected() {
        return (this.numSelectedLayerPortions > 0);
    }

    /**
     * Sets if all {@link SceneModelEntity}s in this SceneModel are selected.
     *
     * @type {Boolean}
     */
    set selected(selected) {
        selected = !!selected;
        this._selected = selected;
        for (let i = 0, len = this._entityList.length; i < len; i++) {
            this._entityList[i].selected = selected;
        }
        this.glRedraw();
    }

    /**
     * Gets if any {@link SceneModelEntity}s in this SceneModel have edges emphasised.
     *
     * @type {Boolean}
     */
    get edges() {
        return (this.numEdgesLayerPortions > 0);
    }

    /**
     * Sets if all {@link SceneModelEntity}s in this SceneModel have edges emphasised.
     *
     * @type {Boolean}
     */
    set edges(edges) {
        edges = !!edges;
        this._edges = edges;
        for (let i = 0, len = this._entityList.length; i < len; i++) {
            this._entityList[i].edges = edges;
        }
        this.glRedraw();
    }

    /**
     * Gets if this SceneModel is culled from view.
     *
     * The SceneModel is only rendered when {@link SceneModel#visible} is true and {@link SceneModel#culled} is false.
     *
     * @type {Boolean}
     */
    get culled() {
        return this._culled;
    }

    /**
     * Sets if this SceneModel is culled from view.
     *
     * The SceneModel is only rendered when {@link SceneModel#visible} is true and {@link SceneModel#culled} is false.
     *
     * @type {Boolean}
     */
    set culled(culled) {
        culled = !!culled;
        this._culled = culled;
        for (let i = 0, len = this._entityList.length; i < len; i++) {
            this._entityList[i].culled = culled;
        }
        this.glRedraw();
    }

    /**
     * Gets if {@link SceneModelEntity}s in this SceneModel are clippable.
     *
     * Clipping is done by the {@link SectionPlane}s in {@link Scene#sectionPlanes}.
     *
     * @type {Boolean}
     */
    get clippable() {
        return this._clippable;
    }

    /**
     * Sets if {@link SceneModelEntity}s in this SceneModel are clippable.
     *
     * Clipping is done by the {@link SectionPlane}s in {@link Scene#sectionPlanes}.
     *
     * @type {Boolean}
     */
    set clippable(clippable) {
        clippable = clippable !== false;
        this._clippable = clippable;
        for (let i = 0, len = this._entityList.length; i < len; i++) {
            this._entityList[i].clippable = clippable;
        }
        this.glRedraw();
    }

    /**
     * Gets if this SceneModel is collidable.
     *
     * @type {Boolean}
     */
    get collidable() {
        return this._collidable;
    }

    /**
     * Sets if {@link SceneModelEntity}s in this SceneModel are collidable.
     *
     * @type {Boolean}
     */
    set collidable(collidable) {
        collidable = collidable !== false;
        this._collidable = collidable;
        for (let i = 0, len = this._entityList.length; i < len; i++) {
            this._entityList[i].collidable = collidable;
        }
    }

    /**
     * Gets if this SceneModel is pickable.
     *
     * Picking is done via calls to {@link Scene#pick}.
     *
     * @type {Boolean}
     */
    get pickable() {
        return (this.numPickableLayerPortions > 0);
    }

    /**
     * Sets if {@link SceneModelEntity}s in this SceneModel are pickable.
     *
     * Picking is done via calls to {@link Scene#pick}.
     *
     * @type {Boolean}
     */
    set pickable(pickable) {
        pickable = pickable !== false;
        this._pickable = pickable;
        for (let i = 0, len = this._entityList.length; i < len; i++) {
            this._entityList[i].pickable = pickable;
        }
    }

    /**
     * Gets the RGB colorize color for this SceneModel.
     *
     * Each element of the color is in range ````[0..1]````.
     *
     * @type {Number[]}
     */
    get colorize() {
        return this._colorize;
    }

    /**
     * Sets the RGB colorize color for this SceneModel.
     *
     * Multiplies by rendered fragment colors.
     *
     * Each element of the color is in range ````[0..1]````.
     *
     * @type {Number[]}
     */
    set colorize(colorize) {
        this._colorize = colorize;
        for (let i = 0, len = this._entityList.length; i < len; i++) {
            this._entityList[i].colorize = colorize;
        }
    }

    /**
     * Gets this SceneModel's opacity factor.
     *
     * This is a factor in range ````[0..1]```` which multiplies by the rendered fragment alphas.
     *
     * @type {Number}
     */
    get opacity() {
        return this._opacity;
    }

    /**
     * Sets the opacity factor for this SceneModel.
     *
     * This is a factor in range ````[0..1]```` which multiplies by the rendered fragment alphas.
     *
     * @type {Number}
     */
    set opacity(opacity) {
        this._opacity = opacity;
        for (let i = 0, len = this._entityList.length; i < len; i++) {
            this._entityList[i].opacity = opacity;
        }
    }

    /**
     * Gets if this SceneModel casts a shadow.
     *
     * @type {Boolean}
     */
    get castsShadow() {
        return this._castsShadow;
    }

    /**
     * Sets if this SceneModel casts a shadow.
     *
     * @type {Boolean}
     */
    set castsShadow(castsShadow) {
        castsShadow = (castsShadow !== false);
        if (castsShadow !== this._castsShadow) {
            this._castsShadow = castsShadow;
            this.glRedraw();
        }
    }

    /**
     * Sets if this SceneModel can have shadow cast upon it.
     *
     * @type {Boolean}
     */
    get receivesShadow() {
        return this._receivesShadow;
    }

    /**
     * Sets if this SceneModel can have shadow cast upon it.
     *
     * @type {Boolean}
     */
    set receivesShadow(receivesShadow) {
        receivesShadow = (receivesShadow !== false);
        if (receivesShadow !== this._receivesShadow) {
            this._receivesShadow = receivesShadow;
            this.glRedraw();
        }
    }

    /**
     * Gets if Scalable Ambient Obscurance (SAO) will apply to this SceneModel.
     *
     * SAO is configured by the Scene's {@link SAO} component.
     *
     *  Only works when {@link SAO#enabled} is also true.
     *
     * @type {Boolean}
     */
    get saoEnabled() {
        return this._saoEnabled;
    }

    /**
     * Gets if physically-based rendering (PBR) is enabled for this SceneModel.
     *
     * Only works when {@link Scene#pbrEnabled} is also true.
     *
     * @type {Boolean}
     */
    get pbrEnabled() {
        return this._pbrEnabled;
    }

    /**
     * Gets if color textures are enabled for this SceneModel.
     *
     * Only works when {@link Scene#colorTextureEnabled} is also true.
     *
     * @type {Boolean}
     */
    get colorTextureEnabled() {
        return this._colorTextureEnabled;
    }

    /**
     * Returns true to indicate that SceneModel is implements {@link Drawable}.
     *
     * @type {Boolean}
     */
    get isDrawable() {
        return true;
    }

    /** @private */
    get isStateSortable() {
        return false
    }

    /**
     * Configures the appearance of xrayed {@link SceneModelEntity}s within this SceneModel.
     *
     * This is the {@link Scene#xrayMaterial}.
     *
     * @type {EmphasisMaterial}
     */
    get xrayMaterial() {
        return this.scene.xrayMaterial;
    }

    /**
     * Configures the appearance of highlighted {@link SceneModelEntity}s within this SceneModel.
     *
     * This is the {@link Scene#highlightMaterial}.
     *
     * @type {EmphasisMaterial}
     */
    get highlightMaterial() {
        return this.scene.highlightMaterial;
    }

    /**
     * Configures the appearance of selected {@link SceneModelEntity}s within this SceneModel.
     *
     * This is the {@link Scene#selectedMaterial}.
     *
     * @type {EmphasisMaterial}
     */
    get selectedMaterial() {
        return this.scene.selectedMaterial;
    }

    /**
     * Configures the appearance of edges of {@link SceneModelEntity}s within this SceneModel.
     *
     * This is the {@link Scene#edgeMaterial}.
     *
     * @type {EdgeMaterial}
     */
    get edgeMaterial() {
        return this.scene.edgeMaterial;
    }

    //------------------------------------------------------------------------------------------------------------------
    // Drawable members
    //------------------------------------------------------------------------------------------------------------------

    /**
     * Called by private renderers in ./lib, returns the picking view matrix with which to
     * ray-pick on this SceneModel.
     *
     * @private
     */
    getPickViewMatrix(pickViewMatrix) {
        if (!this._viewMatrix) {
            return pickViewMatrix;
        }
        return this._viewMatrix;
    }

    /**
     *
     * @param cfg
     */
    createQuantizationRange(cfg) {
        if (cfg.id === undefined || cfg.id === null) {
            this.error("[createQuantizationRange] Config missing: id");
            return;
        }
        if (cfg.aabb) {
            this.error("[createQuantizationRange] Config missing: aabb");
            return;
        }
        if (this._quantizationRanges[cfg.id]) {
            this.error("[createQuantizationRange] QuantizationRange already created: " + cfg.id);
            return;
        }
        this._quantizationRanges[cfg.id] = {
            id: cfg.id,
            aabb: cfg.aabb,
            matrix: createPositionsDecodeMatrix(cfg.aabb, math.mat4())
        }
    }

    _createDefaultIndices(numIndices) {
        const indices = [];
        for (let i = 0; i < numIndices; i++) {
            indices.push(i);
        }
        return indices;
    }

    /**
     * Creates a reusable geometry within this SceneModel.
     *
     * We can then supply the geometry ID to {@link SceneModel#createMesh} when we want to create meshes that
     * instance the geometry.
     *
     * @param {*} cfg Geometry properties.
     * @param {String|Number} cfg.id Mandatory ID for the geometry, to refer to with {@link SceneModel#createMesh}.
     * @param {String} cfg.primitive The primitive type. Accepted values are 'points', 'lines', 'triangles', 'solid' and 'surface'.
     * @param {Number[]} [cfg.positions] Flat array of uncompressed 3D vertex positions positions. Required for all primitive types. Overridden by ````positionsCompressed````.
     * @param {Number[]} [cfg.positionsCompressed] Flat array of quantized 3D vertex positions. Overrides ````positions````, and must be accompanied by ````positionsDecodeMatrix````.
     * @param {Number[]} [cfg.positionsDecodeMatrix] A 4x4 matrix for decompressing ````positionsCompressed````. Must be accompanied by ````positionsCompressed````.
     * @param {Number[]} [cfg.normals] Flat array of normal vectors. Only used with "triangles", "solid" and "surface" primitives. When no normals are given, the geometry will be flat shaded using auto-generated face-aligned normals.
     * @param {Number[]} [cfg.normalsCompressed] Flat array of oct-encoded normal vectors. Overrides ````normals````. Only used with "triangles", "solid" and "surface" primitives. When no normals are given, the geometry will be flat shaded using auto-generated face-aligned normals.
     * @param {Number[]} [cfg.colors] Flat array of uncompressed RGBA vertex colors, as float values in range ````[0..1]````. Ignored when ````geometryId```` is given. Overridden by ````color```` and ````colorsCompressed````.
     * @param {Number[]} [cfg.colorsCompressed] Flat array of compressed RGBA vertex colors, as unsigned short integers in range ````[0..255]````. Ignored when ````geometryId```` is given. Overrides ````colors```` and is overridden by ````color````.
     * @param {Number[]} [cfg.uv] Flat array of uncompressed vertex UV coordinates. Only used with "triangles", "solid" and "surface" primitives. Required for textured rendering.
     * @param {Number[]} [cfg.uvCompressed] Flat array of compressed vertex UV coordinates. Only used with "triangles", "solid" and "surface" primitives. Overrides ````uv````. Must be accompanied by ````uvDecodeMatrix````. Only used with "triangles", "solid" and "surface" primitives. Required for textured rendering.
     * @param {Number[]} [cfg.uvDecodeMatrix] A 3x3 matrix for decompressing ````uvCompressed````.
     * @param {Number[]} [cfg.indices] Array of primitive connectivity indices. Not required for `points` primitives.
     * @param {Number[]} [cfg.edgeIndices] Array of edge line indices. Used only with 'triangles', 'solid' and 'surface' primitives. Automatically generated internally if not supplied, using the optional ````edgeThreshold```` given to the ````SceneModel```` constructor.
     */
    createGeometry(cfg) {
        if (cfg.id === undefined || cfg.id === null) {
            this.error("[createGeometry] Config missing: id");
            return;
        }
        if (this._geometries[cfg.id]) {
            this.error("[createGeometry] Geometry already created: " + cfg.id);
            return;
        }
        if (cfg.primitive === undefined || cfg.primitive === null) {
            cfg.primitive = "triangles";
        }
        if (cfg.primitive !== "points" && cfg.primitive !== "lines" && cfg.primitive !== "triangles" && cfg.primitive !== "solid" && cfg.primitive !== "surface") {
            this.error(`[createGeometry] Unsupported value for 'primitive': '${cfg.primitive}' - supported values are 'points', 'lines', 'triangles', 'solid' and 'surface'. Defaulting to 'triangles'.`);
            return;
        }
        if (!cfg.positions && !cfg.positionsCompressed && !cfg.buckets) {
            this.error("[createGeometry] Param expected: `positions`,  `positionsCompressed' or 'buckets");
            return null;
        }
        if (cfg.positionsCompressed && !cfg.positionsDecodeMatrix && !cfg.positionsDecodeBoundary) {
            this.error("[createGeometry] Param expected: `positionsDecodeMatrix` or 'positionsDecodeBoundary' (required for `positionsCompressed')");
            return null;
        }
        if (cfg.positionsDecodeMatrix && cfg.positionsDecodeBoundary) {
            this.error("[createGeometry] Only one of these params expected: `positionsDecodeMatrix` or 'positionsDecodeBoundary' (required for `positionsCompressed')");
            return null;
        }
        if (cfg.uvCompressed && !cfg.uvDecodeMatrix) {
            this.error("[createGeometry] Param expected: `uvDecodeMatrix` (required for `uvCompressed')");
            return null;
        }
        if (!cfg.buckets && !cfg.indices && (cfg.primitive === "triangles" || cfg.primitive === "solid" || cfg.primitive === "surface")) {
            cfg.indices = this._createDefaultIndices((cfg.positions || cfg.positionsCompressed).length / 3);
        }
        if (!cfg.buckets && !cfg.indices && cfg.primitive !== "points") {
            this.error(`[createGeometry] Param expected: indices (required for '${cfg.primitive}' primitive type)`);
            return null;
        }
        if (cfg.positionsDecodeBoundary) {
            cfg.positionsDecodeMatrix = createPositionsDecodeMatrix(cfg.positionsDecodeBoundary, math.mat4());
        }
        if (cfg.positions) {
            const aabb = math.collapseAABB3();
            cfg.positionsDecodeMatrix = math.mat4();
            math.expandAABB3Points3(aabb, cfg.positions);
            cfg.positionsCompressed = quantizePositions(cfg.positions, aabb, cfg.positionsDecodeMatrix);
            cfg.aabb = aabb;
        } else if (cfg.positionsCompressed) {
            const aabb = math.collapseAABB3();
            cfg.positionsDecodeMatrix = new Float64Array(cfg.positionsDecodeMatrix);
            cfg.positionsCompressed = new Uint16Array(cfg.positionsCompressed);
            math.expandAABB3Points3(aabb, cfg.positionsCompressed);
            geometryCompressionUtils.decompressAABB(aabb, cfg.positionsDecodeMatrix);
            cfg.aabb = aabb;
        } else if (cfg.buckets) {
            const aabb = math.collapseAABB3();
            this._dtxBuckets[cfg.id] = cfg.buckets;
            for (let i = 0, len = cfg.buckets.length; i < len; i++) {
                const bucket = cfg.buckets[i];
                if (bucket.positions) {
                    math.expandAABB3Points3(aabb, bucket.positions);
                } else if (bucket.positionsCompressed) {
                    math.expandAABB3Points3(aabb, bucket.positionsCompressed);
                }
            }
            if (cfg.positionsDecodeMatrix) {
                geometryCompressionUtils.decompressAABB(aabb, cfg.positionsDecodeMatrix);
            }
            cfg.aabb = aabb;
        }
        if (cfg.colorsCompressed && cfg.colorsCompressed.length > 0) {
            cfg.colorsCompressed = new Uint8Array(cfg.colorsCompressed);
        } else if (cfg.colors && cfg.colors.length > 0) {
            const colors = cfg.colors;
            const colorsCompressed = new Uint8Array(colors.length);
            for (let i = 0, len = colors.length; i < len; i++) {
                colorsCompressed[i] = colors[i] * 255;
            }
            cfg.colorsCompressed = colorsCompressed;
        }
        if (!cfg.buckets && !cfg.edgeIndices && (cfg.primitive === "triangles" || cfg.primitive === "solid" || cfg.primitive === "surface")) {
            if (cfg.positions) {
                cfg.edgeIndices = buildEdgeIndices(cfg.positions, cfg.indices, null, 5.0);
            } else {
                cfg.edgeIndices = buildEdgeIndices(cfg.positionsCompressed, cfg.indices, cfg.positionsDecodeMatrix, 2.0);
            }
        }
        if (cfg.uv) {
            const bounds = geometryCompressionUtils.getUVBounds(cfg.uv);
            const result = geometryCompressionUtils.compressUVs(cfg.uv, bounds.min, bounds.max);
            cfg.uvCompressed = result.quantized;
            cfg.uvDecodeMatrix = result.decodeMatrix;
        } else if (cfg.uvCompressed) {
            cfg.uvCompressed = new Uint16Array(cfg.uvCompressed);
            cfg.uvDecodeMatrix = new Float64Array(cfg.uvDecodeMatrix);
        }
        if (cfg.normals) { // HACK
            cfg.normals = null;
        }
        this._geometries [cfg.id] = cfg;
        this._numTriangles += (cfg.indices ? Math.round(cfg.indices.length / 3) : 0);
        this.numGeometries++;
    }

    /**
     * Creates a texture within this SceneModel.
     *
     * We can then supply the texture ID to {@link SceneModel#createTextureSet} when we want to create texture sets that use the texture.
     *
     * @param {*} cfg Texture properties.
     * @param {String|Number} cfg.id Mandatory ID for the texture, to refer to with {@link SceneModel#createTextureSet}.
     * @param {String} [cfg.src] Image file for the texture. Assumed to be transcoded if not having a recognized image file
     * extension (jpg, jpeg, png etc.). If transcoded, then assumes ````SceneModel```` is configured with a {@link TextureTranscoder}.
     * @param {ArrayBuffer[]} [cfg.buffers] Transcoded texture data. Assumes ````SceneModel```` is
     * configured with a {@link TextureTranscoder}. This parameter is given as an array of buffers so we can potentially support multi-image textures, such as cube maps.
     * @param {HTMLImageElement} [cfg.image] HTML Image object to load into this texture. Overrides ````src```` and ````buffers````. Never transcoded.
     * @param {Number} [cfg.minFilter=LinearMipmapLinearFilter] How the texture is sampled when a texel covers less than one pixel.
     * Supported values are {@link LinearMipmapLinearFilter}, {@link LinearMipMapNearestFilter}, {@link NearestMipMapNearestFilter}, {@link NearestMipMapLinearFilter} and {@link LinearMipMapLinearFilter}.
     * @param {Number} [cfg.magFilter=LinearFilter] How the texture is sampled when a texel covers more than one pixel. Supported values are {@link LinearFilter} and {@link NearestFilter}.
     * @param {Number} [cfg.wrapS=RepeatWrapping] Wrap parameter for texture coordinate *S*. Supported values are {@link ClampToEdgeWrapping}, {@link MirroredRepeatWrapping} and {@link RepeatWrapping}.
     * @param {Number} [cfg.wrapT=RepeatWrapping] Wrap parameter for texture coordinate *T*. Supported values are {@link ClampToEdgeWrapping}, {@link MirroredRepeatWrapping} and {@link RepeatWrapping}..
     * @param {Number} [cfg.wrapR=RepeatWrapping] Wrap parameter for texture coordinate *R*. Supported values are {@link ClampToEdgeWrapping}, {@link MirroredRepeatWrapping} and {@link RepeatWrapping}.
     * @param {Boolean} [cfg.flipY=false] Flips this Texture's source data along its vertical axis when ````true````.
     * @param  {Number} [cfg.encoding=LinearEncoding] Encoding format. Supported values are {@link LinearEncoding} and {@link sRGBEncoding}.
     */
    createTexture(cfg) {
        const textureId = cfg.id;
        if (textureId === undefined || textureId === null) {
            this.error("[createTexture] Config missing: id");
            return;
        }
        if (this._textures[textureId]) {
            this.error("[createTexture] Texture already created: " + textureId);
            return;
        }
        if (!cfg.src && !cfg.image && !cfg.buffers) {
            this.error("[createTexture] Param expected: `src`, `image' or 'buffers'");
            return null;
        }
        let minFilter = cfg.minFilter || LinearMipmapLinearFilter;
        if (minFilter !== LinearFilter &&
            minFilter !== LinearMipMapNearestFilter &&
            minFilter !== LinearMipmapLinearFilter &&
            minFilter !== NearestMipMapLinearFilter &&
            minFilter !== NearestMipMapNearestFilter) {
          this.error(`[createTexture] Unsupported value for 'minFilter' -
            supported values are LinearFilter, LinearMipMapNearestFilter, NearestMipMapNearestFilter,
            NearestMipMapLinearFilter and LinearMipmapLinearFilter. Defaulting to LinearMipmapLinearFilter.`);
            minFilter = LinearMipmapLinearFilter;
        }
        let magFilter = cfg.magFilter || LinearFilter;
        if (magFilter !== LinearFilter && magFilter !== NearestFilter) {
            this.error(`[createTexture] Unsupported value for 'magFilter' - supported values are LinearFilter and NearestFilter. Defaulting to LinearFilter.`);
            magFilter = LinearFilter;
        }
        let wrapS = cfg.wrapS || RepeatWrapping;
        if (wrapS !== ClampToEdgeWrapping && wrapS !== MirroredRepeatWrapping && wrapS !== RepeatWrapping) {
            this.error(`[createTexture] Unsupported value for 'wrapS' - supported values are ClampToEdgeWrapping, MirroredRepeatWrapping and RepeatWrapping. Defaulting to RepeatWrapping.`);
            wrapS = RepeatWrapping;
        }
        let wrapT = cfg.wrapT || RepeatWrapping;
        if (wrapT !== ClampToEdgeWrapping && wrapT !== MirroredRepeatWrapping && wrapT !== RepeatWrapping) {
            this.error(`[createTexture] Unsupported value for 'wrapT' - supported values are ClampToEdgeWrapping, MirroredRepeatWrapping and RepeatWrapping. Defaulting to RepeatWrapping.`);
            wrapT = RepeatWrapping;
        }
        let wrapR = cfg.wrapR || RepeatWrapping;
        if (wrapR !== ClampToEdgeWrapping && wrapR !== MirroredRepeatWrapping && wrapR !== RepeatWrapping) {
            this.error(`[createTexture] Unsupported value for 'wrapR' - supported values are ClampToEdgeWrapping, MirroredRepeatWrapping and RepeatWrapping. Defaulting to RepeatWrapping.`);
            wrapR = RepeatWrapping;
        }
        let encoding = cfg.encoding || LinearEncoding;
        if (encoding !== LinearEncoding && encoding !== sRGBEncoding) {
            this.error("[createTexture] Unsupported value for 'encoding' - supported values are LinearEncoding and sRGBEncoding. Defaulting to LinearEncoding.");
            encoding = LinearEncoding;
        }
        const texture = new Texture2D({
            gl: this.scene.canvas.gl,
            minFilter,
            magFilter,
            wrapS,
            wrapT,
            wrapR,
            // flipY: cfg.flipY,
            encoding
        });
        if (cfg.preloadColor) {
            texture.setPreloadColor(cfg.preloadColor);
        }
        if (cfg.image) { // Ignore transcoder for Images
            const image = cfg.image;
            image.crossOrigin = "Anonymous";
            if (image.compressed) {
                // see `parsedImage` in @loaders.gl/gltf/src/lib/parsers/parse-gltf.ts
                // NOTE: @loaders.gl in its current version discards potential mipmaps, leaving only a single one
                const data = image.data;
                texture.setCompressedData({
                    mipmaps: data,
                    props: {
                        format: data[0].format,
                        minFilter: minFilter,
                        magFilter: magFilter
                    }
                });
            } else {
                texture.setImage(image, {minFilter, magFilter, wrapS, wrapT, wrapR, flipY: cfg.flipY, encoding});
            }
        } else if (cfg.src) {
            const ext = cfg.src.split('.').pop();
            switch (ext) { // Don't transcode recognized image file types
                case "jpeg":
                case "jpg":
                case "png":
                case "gif":
                    const image = new Image();
                    image.onload = () => {
                        texture.setImage(image, {
                            minFilter,
                            magFilter,
                            wrapS,
                            wrapT,
                            wrapR,
                            flipY: cfg.flipY,
                            encoding
                        });
                        this.glRedraw();
                    };
                    image.src = cfg.src; // URL or Base64 string
                    break;
                default: // Assume other file types need transcoding
                    if (!this._textureTranscoder) {
                        this.error(`[createTexture] Can't create texture from 'src' - SceneModel needs to be configured with a TextureTranscoder for this file type ('${ext}')`);
                    } else {
                        utils.loadArraybuffer(cfg.src, (arrayBuffer) => {
                                if (!arrayBuffer.byteLength) {
                                    this.error(`[createTexture] Can't create texture from 'src': file data is zero length`);
                                    return;
                                }
                                this._textureTranscoder.transcode([arrayBuffer], texture).then(() => {
                                    this.glRedraw();
                                });
                            },
                            function (errMsg) {
                                this.error(`[createTexture] Can't create texture from 'src': ${errMsg}`);
                            });
                    }
                    break;
            }
        } else if (cfg.buffers) { // Buffers implicitly require transcoding
            if (!this._textureTranscoder) {
                this.error(`[createTexture] Can't create texture from 'buffers' - SceneModel needs to be configured with a TextureTranscoder for this option`);
            } else {
                this._textureTranscoder.transcode(cfg.buffers, texture).then(() => {
                    this.glRedraw();
                });
            }
        }
        this._textures[textureId] = new SceneModelTexture({id: textureId, texture});
    }

    /**
     * Creates a texture set within this SceneModel.
     *
     * * Stores the new {@link SceneModelTextureSet} in {@link SceneModel#textureSets}.
     *
     * A texture set is a collection of textures that can be shared among meshes. We can then supply the texture set
     * ID to {@link SceneModel#createMesh} when we want to create meshes that use the texture set.
     *
     * The textures can work as a texture atlas, where each mesh can have geometry UVs that index
     * a different part of the textures. This allows us to minimize the number of textures in our models, which
     * means faster rendering.
     *
     * @param {*} cfg Texture set properties.
     * @param {String|Number} cfg.id Mandatory ID for the texture set, to refer to with {@link SceneModel#createMesh}.
     * @param {*} [cfg.colorTextureId] ID of *RGBA* base color texture, with color in *RGB* and alpha in *A*.
     * @param {*} [cfg.metallicRoughnessTextureId] ID of *RGBA* metal-roughness texture, with the metallic factor in *R*, and roughness factor in *G*.
     * @param {*} [cfg.normalsTextureId] ID of *RGBA* normal map texture, with normal map vectors in *RGB*.
     * @param {*} [cfg.emissiveTextureId] ID of *RGBA* emissive map texture, with emissive color in *RGB*.
     * @param {*} [cfg.occlusionTextureId] ID of *RGBA* occlusion map texture, with occlusion factor in *R*.
     * @returns {SceneModelTransform} The new texture set.
     */
    createTextureSet(cfg) {
        const textureSetId = cfg.id;
        if (textureSetId === undefined || textureSetId === null) {
            this.error("[createTextureSet] Config missing: id");
            return false;
        }
        if (this._textureSets[textureSetId]) {
            this.error(`[createTextureSet] Texture set already created: ${textureSetId}`);
            return false;
        }

        const getTexture = (cfgId, defaultKey) => {
            const id = cfgId ?? defaultKey;
            if (id in this._textures) {
                return this._textures[id];
            } else {
                throw cfgId;
            }
        };

        try {
            const textureSet = new SceneModelTextureSet({
                id: textureSetId,
                model: this,
                alphaCutoff: cfg.alphaCutoff,
                colorTexture:             getTexture(cfg.colorTextureId,             DEFAULT_COLOR_TEXTURE_ID),
                metallicRoughnessTexture: getTexture(cfg.metallicRoughnessTextureId, DEFAULT_METAL_ROUGH_TEXTURE_ID),
                normalsTexture:           getTexture(cfg.normalsTextureId,           DEFAULT_NORMALS_TEXTURE_ID),
                emissiveTexture:          getTexture(cfg.emissiveTextureId,          DEFAULT_EMISSIVE_TEXTURE_ID),
                occlusionTexture:         getTexture(cfg.occlusionTextureId,         DEFAULT_OCCLUSION_TEXTURE_ID)
            });
            this._textureSets[textureSetId] = textureSet;
            return textureSet;
        } catch (id) {
            this.error(`[createTextureSet] Texture not found: ${id} - ensure that you create it first with createTexture()`);
            return false;
        }
    }

    /**
     * Creates a new {@link SceneModelTransform} within this SceneModel.
     *
     * * Stores the new {@link SceneModelTransform} in {@link SceneModel#transforms}.
     * * Can be connected into hierarchies
     * * Each {@link SceneModelTransform} can be used by unlimited {@link SceneModelMesh}es
     *
     * @param {*} cfg Transform creation parameters.
     * @param {String} cfg.id Mandatory ID for the new transform. Must not clash with any existing components within the {@link Scene}.
     * @param {String} [cfg.parentTransformId] ID of a parent transform, previously created with {@link SceneModel#createTextureSet}.
     * @param {Number[]} [cfg.position=[0,0,0]] Local 3D position of the mesh. Overridden by ````transformId````.
     * @param {Number[]} [cfg.scale=[1,1,1]] Scale of the transform.
     * @param {Number[]} [cfg.rotation=[0,0,0]] Rotation of the transform as Euler angles given in degrees, for each of the X, Y and Z axis.
     * @param {Number[]} [cfg.matrix=[1,0,0,0,0,1,0,0,0,0,1,0,0,0,0,1]] Modelling transform matrix. Overrides the ````position````, ````scale```` and ````rotation```` parameters.
     * @returns {SceneModelTransform} The new transform.
     */
    createTransform(cfg) {
        if (cfg.id === undefined || cfg.id === null) {
            this.error("[createTransform] SceneModel.createTransform() config missing: id");
            return;
        }
        if (this._transforms[cfg.id]) {
            this.error(`[createTransform] SceneModel already has a transform with this ID: ${cfg.id}`);
            return;
        }
        let parentTransform;
        if (cfg.parentTransformId) {
            parentTransform = this._transforms[cfg.parentTransformId];
            if (!parentTransform) {
                this.error("[createTransform] SceneModel.createTransform() config missing: id");
                return;
            }
        }
        const transform = new SceneModelTransform({
            id: cfg.id,
            model: this,
            parent: parentTransform,
            matrix: cfg.matrix,
            position: cfg.position,
            scale: cfg.scale,
            rotation: cfg.rotation,
            quaternion: cfg.quaternion
        });
        this._transforms[transform.id] = transform;
        return transform;
    }

    /**
     * Creates a new {@link SceneModelMesh} within this SceneModel.
     *
     * * It prepares and saves data for a SceneModelMesh {@link SceneModel#meshes} creation. SceneModelMesh will be created only once the SceneModelEntity (which references this particular SceneModelMesh) will be created.
     * * The SceneModelMesh can either define its own geometry or share it with other SceneModelMeshes. To define own geometry, provide the
     * various geometry arrays to this method. To share a geometry, provide the ID of a geometry created earlier
     * with {@link SceneModel#createGeometry}.
     * * If you accompany the arrays with an  ````origin````, then ````createMesh()```` will assume
     * that the geometry ````positions```` are in relative-to-center (RTC) coordinates, with ````origin```` being the
     * origin of their RTC coordinate system.
     *
     * @param {object} cfg Object properties.
     * @param {String} cfg.id Mandatory ID for the new mesh. Must not clash with any existing components within the {@link Scene}.
     * @param {String|Number} [cfg.textureSetId] ID of a {@link SceneModelTextureSet} previously created with {@link SceneModel#createTextureSet}.
     * @param {String|Number} [cfg.transformId] ID of a {@link SceneModelTransform} to instance, previously created with {@link SceneModel#createTransform}. Overrides all other transform parameters given to this method.
     * @param {String|Number} [cfg.geometryId] ID of a geometry to instance, previously created with {@link SceneModel#createGeometry}. Overrides all other geometry parameters given to this method.
     * @param {String} cfg.primitive The primitive type. Accepted values are 'points', 'lines', 'triangles', 'solid' and 'surface'.
     * @param {Number[]} [cfg.positions] Flat array of uncompressed 3D vertex positions positions. Required for all primitive types. Overridden by ````positionsCompressed````.
     * @param {Number[]} [cfg.positionsCompressed] Flat array of quantized 3D vertex positions. Overrides ````positions````, and must be accompanied by ````positionsDecodeMatrix````.
     * @param {Number[]} [cfg.positionsDecodeMatrix] A 4x4 matrix for decompressing ````positionsCompressed````. Must be accompanied by ````positionsCompressed````.
     * @param {Number[]} [cfg.normals] Flat array of normal vectors. Only used with "triangles", "solid" and "surface" primitives. When no normals are given, the geometry will be flat shaded using auto-generated face-aligned normals.
     * @param {Number[]} [cfg.normalsCompressed] Flat array of oct-encoded normal vectors. Overrides ````normals````. Only used with "triangles", "solid" and "surface" primitives. When no normals are given, the geometry will be flat shaded using auto-generated face-aligned normals.
     * @param {Number[]} [cfg.colors] Flat array of uncompressed RGBA vertex colors, as float values in range ````[0..1]````. Ignored when ````geometryId```` is given. Overridden by ````color```` and ````colorsCompressed````.
     * @param {Number[]} [cfg.colorsCompressed] Flat array of compressed RGBA vertex colors, as unsigned short integers in range ````[0..255]````. Ignored when ````geometryId```` is given. Overrides ````colors```` and is overridden by ````color````.
     * @param {Number[]} [cfg.uv] Flat array of uncompressed vertex UV coordinates. Only used with "triangles", "solid" and "surface" primitives. Required for textured rendering.
     * @param {Number[]} [cfg.uvCompressed] Flat array of compressed vertex UV coordinates. Only used with "triangles", "solid" and "surface" primitives. Overrides ````uv````. Must be accompanied by ````uvDecodeMatrix````. Only used with "triangles", "solid" and "surface" primitives. Required for textured rendering.
     * @param {Number[]} [cfg.uvDecodeMatrix] A 3x3 matrix for decompressing ````uvCompressed````.
     * @param {Number[]} [cfg.indices] Array of primitive connectivity indices. Not required for `points` primitives.
     * @param {Number[]} [cfg.edgeIndices] Array of edge line indices. Used only with 'triangles', 'solid' and 'surface' primitives. Automatically generated internally if not supplied, using the optional ````edgeThreshold```` given to the ````SceneModel```` constructor.
     * @param {Number[]} [cfg.origin] Optional geometry origin, relative to {@link SceneModel#origin}. When this is given, then ````positions```` are assumed to be relative to this.
     * @param {Number[]} [cfg.position=[0,0,0]] Local 3D position of the mesh. Overridden by ````transformId````.
     * @param {Number[]} [cfg.scale=[1,1,1]] Scale of the mesh.  Overridden by ````transformId````.
     * @param {Number[]} [cfg.rotation=[0,0,0]] Rotation of the mesh as Euler angles given in degrees, for each of the X, Y and Z axis.  Overridden by ````transformId````.
     * @param {Number[]} [cfg.quaternion] Rotation of the mesh as a quaternion.  Overridden by ````rotation````.
     * @param {Number[]} [cfg.matrix=[1,0,0,0,0,1,0,0,0,0,1,0,0,0,0,1]] Mesh modelling transform matrix. Overrides the ````position````, ````scale```` and ````rotation```` parameters. Also  overridden by ````transformId````.
     * @param {Number[]} [cfg.color=[1,1,1]] RGB color in range ````[0..1, 0..1, 0..1]````. Overridden by texture set ````colorTexture````. Overrides ````colors```` and ````colorsCompressed````.
     * @param {Number} [cfg.opacity=1] Opacity in range ````[0..1]````. Overridden by texture set ````colorTexture````.
     * @param {Number} [cfg.metallic=0] Metallic factor in range ````[0..1]````. Overridden by texture set ````metallicRoughnessTexture````.
     * @param {Number} [cfg.roughness=1] Roughness factor in range ````[0..1]````. Overridden by texture set ````metallicRoughnessTexture````.
     * @returns {SceneModelMesh} The new mesh.
     */
    createMesh(cfg) {

        if (cfg.id === undefined || cfg.id === null) {
            this.error("[createMesh] SceneModel.createMesh() config missing: id");
            return false;
        }

        if (this._meshes[cfg.id]) {
            this.error(`[createMesh] SceneModel already has a mesh with this ID: ${cfg.id}`);
            return false;
        }

        const geometryId = cfg.geometryId;
        const instancing = geometryId !== undefined;

        if (instancing) {
            if (cfg.positions || cfg.positionsCompressed || cfg.indices || cfg.edgeIndices || cfg.normals || cfg.normalsCompressed || cfg.uv || cfg.uvCompressed || cfg.positionsDecodeMatrix) {
                this.error(`Mesh geometry parameters not expected when instancing a geometry (not expected: positions, positionsCompressed, indices, edgeIndices, normals, normalsCompressed, uv, uvCompressed, positionsDecodeMatrix)`);
                return false;
            }

            cfg.geometry = this._geometries[geometryId];
            if (!cfg.geometry) {
                this.error(`[createMesh] Geometry not found: ${geometryId} - ensure that you create it first with createGeometry()`);
                return false;
            }
        } else {
            cfg.primitive ??= "triangles";
        }

        const primitive = instancing ? cfg.geometry.primitive : cfg.primitive;
        const isTriangular = (primitive === "triangles") || (primitive === "solid") || (primitive === "surface");
        const textureSetId = cfg.textureSetId;
        const useDTX = this._dtxEnabled && isTriangular && (! textureSetId);

        cfg.origin = cfg.origin ? math.addVec3(this._origin, cfg.origin, math.vec3()) : this._origin;

        if (! instancing) {

            // Batched geometry

            if (primitive !== "points" && primitive !== "lines" && primitive !== "triangles" && primitive !== "solid" && primitive !== "surface") {
                this.error(`Unsupported value for 'primitive': '${primitive}'  ('geometryId' is absent) - supported values are 'points', 'lines', 'triangles', 'solid' and 'surface'.`);
                return false;
            }
            if (!cfg.positions && !cfg.positionsCompressed && !cfg.buckets) {
                this.error("Param expected: 'positions',  'positionsCompressed' or `buckets`  ('geometryId' is absent)");
                return false;
            }
            if (cfg.positions && (cfg.positionsDecodeMatrix || cfg.positionsDecodeBoundary)) {
                this.error("Illegal params: 'positions' not expected with 'positionsDecodeMatrix'/'positionsDecodeBoundary' ('geometryId' is absent)");
                return false;
            }
            if (cfg.positionsCompressed && !cfg.positionsDecodeMatrix && !cfg.positionsDecodeBoundary) {
                this.error("Param expected: 'positionsCompressed' should be accompanied by 'positionsDecodeMatrix'/'positionsDecodeBoundary' ('geometryId' is absent)");
                return false;
            }
            if (cfg.uvCompressed && !cfg.uvDecodeMatrix) {
                this.error("Param expected: 'uvCompressed' should be accompanied by `uvDecodeMatrix` ('geometryId' is absent)");
                return false;
            }
            if (!cfg.buckets && !cfg.indices) {
                if (isTriangular) {
                    cfg.indices = this._createDefaultIndices((cfg.positions || cfg.positionsCompressed).length / 3);
                } else if (primitive === "lines") {
                    this.error(`Param expected: indices (required for '${primitive}' primitive type)`);
                    return false;
                }
            }
            if ((cfg.matrix || cfg.position || cfg.rotation || cfg.scale) && (cfg.positionsCompressed || cfg.positionsDecodeBoundary)) {
                this.error("Unexpected params: 'matrix', 'rotation', 'scale', 'position' not allowed with 'positionsCompressed'");
                return false;
            }

            // MATRIX - optional for batching

            if (cfg.matrix) {
                cfg.meshMatrix = cfg.matrix;
            } else if (cfg.scale || cfg.rotation || cfg.position || cfg.quaternion) {
                const scale = cfg.scale || DEFAULT_SCALE;
                const position = cfg.position || DEFAULT_POSITION;
                const quaternion = (cfg.rotation
                                    ? math.eulerToQuaternion(cfg.rotation, "XYZ", tempQuaternion)
                                    : cfg.quaternion || DEFAULT_QUATERNION);
                cfg.meshMatrix = math.composeMat4(position, quaternion, scale, math.mat4());
            }

            if (cfg.positionsDecodeBoundary) {
                cfg.positionsDecodeMatrix = createPositionsDecodeMatrix(cfg.positionsDecodeBoundary, math.mat4());
            }

            // RTC && COMPRESSION

            if (cfg.positions) {
                const rtcPositions = [];
                const rtcNeeded = worldToRTCPositions(cfg.positions, rtcPositions, tempVec3a);
                if (rtcNeeded) {
                    cfg.positions = rtcPositions;
                    cfg.origin = math.addVec3(cfg.origin, tempVec3a, math.vec3());
                }

                const aabb = math.collapseAABB3();
                if (useDTX) {
                    cfg.positionsDecodeMatrix = math.mat4();
                    math.expandAABB3Points3(aabb, cfg.positions);
                    cfg.positionsCompressed = quantizePositions(cfg.positions, aabb, cfg.positionsDecodeMatrix);
<<<<<<< HEAD
                    cfg.aabb = aabb;

                } else if (cfg.positionsCompressed) {
                    const aabb = math.collapseAABB3();
                    math.expandAABB3Points3(aabb, cfg.positionsCompressed);
                    geometryCompressionUtils.decompressAABB(aabb, cfg.positionsDecodeMatrix);
                    cfg.aabb = aabb;
                }
                if (cfg.buckets) {
                    const aabb = math.collapseAABB3();
                    for (let i = 0, len = cfg.buckets.length; i < len; i++) {
                        const bucket = cfg.buckets[i];
                        if (bucket.positions) {
                            math.expandAABB3Points3(aabb, bucket.positions);
                        } else if (bucket.positionsCompressed) {
                            math.expandAABB3Points3(aabb, bucket.positionsCompressed);
                        }
                    }
                    if (cfg.positionsDecodeMatrix) {
                        geometryCompressionUtils.decompressAABB(aabb, cfg.positionsDecodeMatrix);
                    }
                    cfg.aabb = aabb;
                }

                if (cfg.meshMatrix) {
                    math.AABB3ToOBB3(cfg.aabb, tempOBB3);
                    math.transformOBB3(cfg.meshMatrix, tempOBB3);
                    math.OBB3ToAABB3(tempOBB3, cfg.aabb);
                }

                // EDGES

                if (!cfg.buckets && !cfg.edgeIndices && (cfg.primitive === "triangles" || cfg.primitive === "solid" || cfg.primitive === "surface")) {
                    if (cfg.positions) { // Faster
                        cfg.edgeIndices = buildEdgeIndices(cfg.positions, cfg.indices, null, 2.0);
                    } else {
                        cfg.edgeIndices = buildEdgeIndices(cfg.positionsCompressed, cfg.indices, cfg.positionsDecodeMatrix, 2.0);
                    }
                }

                // BUCKETING

                if (!cfg.buckets) {
                    cfg.buckets = createDTXBuckets(cfg, this._enableVertexWelding && this._enableIndexBucketing);
                }

            } else {

                // VBO

                cfg.type = VBO_BATCHED;

                // PBR

                cfg.color = (cfg.color) ? new Uint8Array([Math.floor(cfg.color[0] * 255), Math.floor(cfg.color[1] * 255), Math.floor(cfg.color[2] * 255)]) : [255, 255, 255];
                cfg.opacity = (cfg.opacity !== undefined && cfg.opacity !== null) ? Math.floor(cfg.opacity * 255) : 255;
                cfg.metallic = (cfg.metallic !== undefined && cfg.metallic !== null) ? Math.floor(cfg.metallic * 255) : 0;
                cfg.roughness = (cfg.roughness !== undefined && cfg.roughness !== null) ? Math.floor(cfg.roughness * 255) : 255;

                // RTC

                if (cfg.positions) {
                    const rtcPositions = [];
                    const rtcNeeded = worldToRTCPositions(cfg.positions, rtcPositions, tempVec3a);
                    if (rtcNeeded) {
                        cfg.positions = rtcPositions;
                        cfg.origin = math.addVec3(cfg.origin, tempVec3a, math.vec3());
                    }
                }

                if (cfg.positions) {
                    const aabb = math.collapseAABB3();
=======
                } else {
>>>>>>> 58e30cad
                    if (cfg.meshMatrix) {
                        math.transformPositions3(cfg.meshMatrix, cfg.positions, cfg.positions);
                        cfg.meshMatrix = null; // Positions now baked, don't need any more
                    }
                    math.expandAABB3Points3(aabb, cfg.positions);
                }
                cfg.aabb = aabb;
            } else if (cfg.positionsCompressed) {
                const aabb = math.collapseAABB3();
                math.expandAABB3Points3(aabb, cfg.positionsCompressed);
                geometryCompressionUtils.decompressAABB(aabb, cfg.positionsDecodeMatrix);
                cfg.aabb = aabb;
            }

            if (useDTX && cfg.buckets) {
                const aabb = math.collapseAABB3();
                cfg.buckets.forEach(bucket => {
                    const positions = bucket.positions || bucket.positionsCompressed;
                    if (positions) {
                        math.expandAABB3Points3(aabb, positions);
                    }
                });
                if (cfg.positionsDecodeMatrix) {
                    geometryCompressionUtils.decompressAABB(aabb, cfg.positionsDecodeMatrix);
                }
                cfg.aabb = aabb;
            }

            // EDGES

            if (isTriangular && (! cfg.buckets)) {
                cfg.edgeIndices ||= buildEdgeIndices(cfg.positions || cfg.positionsCompressed, cfg.indices, cfg.positions ? null : cfg.positionsDecodeMatrix, 2.0);
            }

        } else {

            // INSTANCING

            cfg.positionsDecodeMatrix = cfg.geometry.positionsDecodeMatrix;

            cfg.aabb = math.AABB3(cfg.geometry.aabb);

            const transformId = cfg.transformId;
            if (transformId) {

                // TRANSFORM

                cfg.transform = this._transforms[transformId];

                if (!cfg.transform) {
                    this.error(`[createMesh] Transform not found: ${transformId} - ensure that you create it first with createTransform()`);
                    return false;
                }

            } else {

                // MATRIX

                if (cfg.matrix) {
                    cfg.meshMatrix = cfg.matrix;
                } else if (cfg.scale || cfg.rotation || cfg.position || cfg.quaternion) {
                    const scale = cfg.scale || DEFAULT_SCALE;
                    const position = cfg.position || DEFAULT_POSITION;
                    const quaternion = (cfg.rotation
                                        ? math.eulerToQuaternion(cfg.rotation, "XYZ", tempQuaternion)
                                        : cfg.quaternion || DEFAULT_QUATERNION);
                    cfg.meshMatrix = math.composeMat4(position, quaternion, scale, math.mat4());
                }
            }
        }

        if (cfg.meshMatrix) {
            math.AABB3ToOBB3(cfg.aabb, tempOBB3);
            math.transformOBB3(cfg.meshMatrix, tempOBB3, tempOBB3);
            math.OBB3ToAABB3(tempOBB3, cfg.aabb);
        }

        cfg.color = cfg.color ? new Uint8Array(cfg.color.slice(0, 3).map(v => Math.floor(v * 255))) : defaultCompressedColor;
        cfg.opacity = Math.floor((cfg.opacity ?? 1) * 255);

        if (useDTX) {
            cfg.type = DTX;

            // BUCKETING
            if (instancing) {
                cfg.buckets = this._dtxBuckets[geometryId]; // lazy generated, reused
            }
            if (!cfg.buckets) {
                cfg.buckets = createDTXBuckets(instancing ? cfg.geometry : cfg, this._enableVertexWelding, this._enableIndexBucketing);
                if (instancing) {
                    this._dtxBuckets[geometryId] = cfg.buckets;
                }
            }

        } else {
            cfg.type = instancing ? VBO_INSTANCED : VBO_BATCHED;

            // PBR
            cfg.metallic  = Math.floor((cfg.metallic  ?? 0) * 255);
            cfg.roughness = Math.floor((cfg.roughness ?? 1) * 255);

            // TEXTURE
            // cfg.textureSetId = cfg.textureSetId || DEFAULT_TEXTURE_SET_ID;
            if (textureSetId) {
                cfg.textureSet = this._textureSets[textureSetId];
                if ((! instancing) && (!cfg.textureSet)) {
                    this.error(`[createMesh] Texture set not found: ${textureSetId} - ensure that you create it first with createTextureSet()`);
                    return false;
                }
            }
        }

        cfg.numPrimitives = this._getNumPrimitives(cfg);
<<<<<<< HEAD
        return this._createMesh(cfg);
    }

    _createDefaultIndices(numIndices) {
        const indices = [];
        for (let i = 0; i < numIndices; i++) {
            indices.push(i);
        }
        return indices;
    }

    _createMesh(cfg) {
=======

>>>>>>> 58e30cad
        const mesh = new SceneModelMesh(this, cfg.id, cfg.color, cfg.opacity, cfg.transform, cfg.textureSet);
        const pickId = this.scene._renderer.getPickID(mesh);
        mesh.pickId = pickId;
        mesh.origin = math.vec3(cfg.origin);
        mesh.layer = (cfg.type === DTX) ? this._getDTXLayer(cfg) : this._getVBOLayer(cfg.type === VBO_INSTANCED, cfg);
        mesh.aabb = cfg.aabb;
        cfg.pickColor = new Uint8Array([pickId & 0xFF, pickId >> 8 & 0xFF, pickId >> 16 & 0xFF, pickId >> 24 & 0xFF]); // Quantized pick color
        cfg.solid = (cfg.primitive === "solid");
        cfg.meshMatrix = cfg.transform ? cfg.transform.worldMatrix : cfg.meshMatrix;
        mesh.portionId = mesh.layer.createPortion(mesh, cfg);
        mesh.numPrimitives = cfg.numPrimitives;
        this._meshes[cfg.id] = mesh;
        this._unusedMeshes[cfg.id] = mesh;
        this._meshList.push(mesh);
        return mesh;
    }

    _getNumPrimitives(cfg) {
        let countIndices = 0;
        const primitive = cfg.geometry ? cfg.geometry.primitive : cfg.primitive;
        switch (primitive) {
            case "triangles":
            case "solid":
            case "surface":
                switch (cfg.type) {
                    case DTX:
                        for (let i = 0, len = cfg.buckets.length; i < len; i++) {
                            countIndices += cfg.buckets[i].indices.length;
                        }
                        break;
                    case VBO_BATCHED:
                        countIndices += cfg.indices.length;
                        break;
                    case VBO_INSTANCED:
                        countIndices += cfg.geometry.indices.length;
                        break;
                }
                return Math.round(countIndices / 3);
            case "points":
                switch (cfg.type) {
                    case DTX:
                        for (let i = 0, len = cfg.buckets.length; i < len; i++) {
                            countIndices += cfg.buckets[i].positionsCompressed.length;
                        }
                        break;
                    case VBO_BATCHED:
                        countIndices += cfg.positions ? cfg.positions.length : cfg.positionsCompressed.length;
                        break;
                    case VBO_INSTANCED:
                        const geometry = cfg.geometry;
                        countIndices += geometry.positions ? geometry.positions.length : geometry.positionsCompressed.length;
                        break;
                }
                return Math.round(countIndices);
            case "lines":
            case "line-strip":
                switch (cfg.type) {
                    case DTX:
                        for (let i = 0, len = cfg.buckets.length; i < len; i++) {
                            countIndices += cfg.buckets[i].indices.length;
                        }
                        break;
                    case VBO_BATCHED:
                        countIndices += cfg.indices.length;
                        break;
                    case VBO_INSTANCED:
                        countIndices += cfg.geometry.indices.length;
                        break;
                }
                return Math.round(countIndices / 2);
        }
        return 0;
    }

    _getDTXLayer(cfg) {
        const origin = cfg.origin;
        const primitive = cfg.geometry ? cfg.geometry.primitive : cfg.primitive;
        const layerId = `.${primitive}.${Math.round(origin[0])}.${Math.round(origin[1])}.${Math.round(origin[2])}`;
        let dtxLayer = this._dtxLayers[layerId];
        if (dtxLayer) {
            if (!dtxLayer.canCreatePortion(cfg)) {
                //  dtxLayer.finalize();
                delete this._dtxLayers[layerId];
                dtxLayer = null;
            } else {
                return dtxLayer;
            }
        }
        switch (primitive) {
            case "triangles":
            case "solid":
            case "surface":
                dtxLayer = new DTXLayer(this, primitive, origin);
                break;
            default:
                return;
        }
        this._dtxLayers[layerId] = dtxLayer;
        this.layerList.push(dtxLayer);
        this._layersToFinalize.push(dtxLayer);
        return dtxLayer;
    }

    _getVBOLayer(instancing, cfg) {
        const geometry = instancing && cfg.geometry;
        const primitive = instancing ? geometry.primitive : cfg.primitive;
        const origin = cfg.origin;
        const posDecode = (! instancing) && (cfg.positionsDecodeMatrix || cfg.positionsDecodeBoundary);
        const positionsDecodeHash = posDecode ? this._createHashStringFromMatrix(posDecode) : "-";
        const textureSetId = cfg.textureSetId || "-";
        const geometryId = instancing ? cfg.geometryId : "-";
        const layerId = (instancing ? "instancing" : "batching") + `.${Math.round(origin[0])}.${Math.round(origin[1])}.${Math.round(origin[2])}.${primitive}.${positionsDecodeHash}.${textureSetId}.${geometryId}`;

        if ((! instancing) && (layerId in this._vboLayers)) {
            const layer = this._vboLayers[layerId];
            const lenPositions = cfg.positionsCompressed ? cfg.positionsCompressed.length : cfg.positions.length;
            if (! layer.canCreatePortion(lenPositions, (primitive === "points") ? 0 : cfg.indices.length)) {
                layer.finalize();
                delete this._vboLayers[layerId];
            }
        }

        if (! (layerId in this._vboLayers)) {
            const layer = new VBOLayer(this, primitive, origin, {
                textureSet: cfg.textureSet,
                ...(instancing ? {
                    geometry: geometry,
                } : {
                    maxGeometryBatchSize: this._maxGeometryBatchSize,
                    positionsDecodeMatrix: cfg.positionsDecodeMatrix,  // Can be undefined
                    uvDecodeMatrix: cfg.uvDecodeMatrix, // Can be undefined
                })
            });
            this.layerList.push(layer);
            this._layersToFinalize.push(layer);
            this._vboLayers[layerId] = layer;
        }
        return this._vboLayers[layerId];
    }

    _createHashStringFromMatrix(matrix) {
        const matrixString = matrix.join(";");
        let hash = 0;
        for (let i = 0; i < matrixString.length; i++) {
            const char = matrixString.charCodeAt(i);
            hash = (hash << 5) - hash + char;
            hash |= 0; // Convert to 32-bit integer
        }
        const hashString = (hash >>> 0).toString(16);
        return hashString;
    }

    /**
     * Creates a {@link SceneModelEntity} within this SceneModel.
     *
     * * Gives the SceneModelEntity one or more {@link SceneModelMesh}es previously created with
     * {@link SceneModel#createMesh}. A SceneModelMesh can only belong to one SceneModelEntity, so you'll get an
     * error if you try to reuse a mesh among multiple SceneModelEntitys.
     * * The SceneModelEntity can have a {@link SceneModelTextureSet}, previously created with
     * {@link SceneModel#createTextureSet}. A SceneModelTextureSet can belong to multiple SceneModelEntitys.
     * * The SceneModelEntity can have a geometry, previously created with
     * {@link SceneModel#createTextureSet}. A geometry is a "virtual component" and can belong to multiple SceneModelEntitys.
     *
     * @param {Object} cfg SceneModelEntity configuration.
     * @param {String} cfg.id Optional ID for the new SceneModelEntity. Must not clash with any existing components within the {@link Scene}.
     * @param {String[]} cfg.meshIds IDs of one or more meshes created previously with {@link SceneModel@createMesh}.
     * @param {Boolean} [cfg.isObject] Set ````true```` if the {@link SceneModelEntity} represents an object, in which case it will be registered by {@link SceneModelEntity#id} in {@link Scene#objects} and can also have a corresponding {@link MetaObject} with matching {@link MetaObject#id}, registered by that ID in {@link MetaScene#metaObjects}.
     * @param {Boolean} [cfg.visible=true] Indicates if the SceneModelEntity is initially visible.
     * @param {Boolean} [cfg.culled=false] Indicates if the SceneModelEntity is initially culled from view.
     * @param {Boolean} [cfg.pickable=true] Indicates if the SceneModelEntity is initially pickable.
     * @param {Boolean} [cfg.clippable=true] Indicates if the SceneModelEntity is initially clippable.
     * @param {Boolean} [cfg.collidable=true] Indicates if the SceneModelEntity is initially included in boundary calculations.
     * @param {Boolean} [cfg.castsShadow=true] Indicates if the SceneModelEntity initially casts shadows.
     * @param {Boolean} [cfg.receivesShadow=true]  Indicates if the SceneModelEntity initially receives shadows.
     * @param {Boolean} [cfg.xrayed=false] Indicates if the SceneModelEntity is initially xrayed. XRayed appearance is configured by {@link SceneModel#xrayMaterial}.
     * @param {Boolean} [cfg.highlighted=false] Indicates if the SceneModelEntity is initially highlighted. Highlighted appearance is configured by {@link SceneModel#highlightMaterial}.
     * @param {Boolean} [cfg.selected=false] Indicates if the SceneModelEntity is initially selected. Selected appearance is configured by {@link SceneModel#selectedMaterial}.
     * @param {Boolean} [cfg.edges=false] Indicates if the SceneModelEntity's edges are initially emphasized. Edges appearance is configured by {@link SceneModel#edgeMaterial}.
     * @returns {SceneModelEntity} The new SceneModelEntity.
     */
    createEntity(cfg) {
        if (cfg.id === undefined) {
            cfg.id = math.createUUID();
        } else if (this.scene.components[cfg.id]) {
            this.error(`Scene already has a Component with this ID: ${cfg.id} - will assign random ID`);
            cfg.id = math.createUUID();
        }
        if (cfg.meshIds === undefined) {
            this.error("Config missing: meshIds");
            return null;
        }

        const notFalse = v => v !== false;
        let flags = 0;
        flags |= (this._visible     && notFalse(cfg.visible)     && ENTITY_FLAGS.VISIBLE);
        flags |= (this._pickable    && notFalse(cfg.pickable)    && ENTITY_FLAGS.PICKABLE);
        flags |= (this._culled      && notFalse(cfg.culled)      && ENTITY_FLAGS.CULLED);
        flags |= (this._clippable   && notFalse(cfg.clippable)   && ENTITY_FLAGS.CLIPPABLE);
        flags |= (this._collidable  && notFalse(cfg.collidable)  && ENTITY_FLAGS.COLLIDABLE);
        flags |= (this._xrayed      && notFalse(cfg.xrayed)      && ENTITY_FLAGS.XRAYED);
        flags |= (this._highlighted && notFalse(cfg.highlighted) && ENTITY_FLAGS.HIGHLIGHTED);
        flags |= (this._selected    && notFalse(cfg.selected)    && ENTITY_FLAGS.SELECTED);
        flags |= (this._edges       && notFalse(cfg.edges)       && ENTITY_FLAGS.EDGES);
        cfg.flags = flags;

        let meshes = [];
        for (let i = 0, len = cfg.meshIds.length; i < len; i++) {
            const meshId = cfg.meshIds[i];
            let mesh = this._meshes[meshId]; // Trying to get already created mesh
            if (!mesh) { // Checks if there is already created mesh for this meshId
                this.error(`Mesh with this ID not found: "${meshId}" - ignoring this mesh`); // There is no such cfg
                continue;
            }
            if (mesh.parent) {
                this.error(`Mesh with ID "${meshId}" already belongs to object with ID "${mesh.parent.id}" - ignoring this mesh`);
                continue;
            }
            meshes.push(mesh);
            delete this._unusedMeshes[meshId];
        }
        const lodCullable = true;
        const entity = new SceneModelEntity(
            this,
            cfg.isObject,
            cfg.id,
            meshes,
            cfg.flags,
            lodCullable); // Internally sets SceneModelEntity#parent to this SceneModel
        this._entityList.push(entity);
        this._entities[cfg.id] = entity;
        this._entitiesToFinalize.push(entity);
        this.numEntities++;
        return entity;
    }

    /**
     * Pre-renders all meshes that have been added, even if the SceneModel has not bee finalized yet.
     * This is use for progressively showing the SceneModel while it is being loaded or constructed.
     * @returns {boolean}
     */
    preFinalize() {
        if (this.destroyed) {
            return false;
        }
        if (this._layersToFinalize.length === 0) {
            return false;
        }
        this._createDummyEntityForUnusedMeshes();
        for (let i = 0, len = this._layersToFinalize.length; i < len; i++) {
            const layer = this._layersToFinalize[i];
            layer.finalize();
        }
        this._vboLayers = {};
        this._dtxLayers = {};
        this._layersToFinalize = [];
        for (let i = 0, len = this._entitiesToFinalize.length; i < len; i++) {
            const entity = this._entitiesToFinalize[i];
            entity._finalize();
        }
        for (let i = 0, len = this._entitiesToFinalize.length; i < len; i++) {
            const entity = this._entitiesToFinalize[i];
            entity._finalize2();
        }
        this._entitiesToFinalize = [];
        this.scene._aabbDirty = true;
        this._viewMatrixDirty = true;
        this._matrixDirty = true;
        this._aabbDirty = true;
        this._setWorldMatrixDirty();
        this._sceneModelDirty();
        this.position = this._position;
        // Sort layers to reduce WebGL shader switching when rendering them
        this.layerList.sort((a, b) => {
            if (a.sortId < b.sortId) {
                return -1;
            }
            if (a.sortId > b.sortId) {
                return 1;
            }
            return 0;
        });
        for (let i = 0, len = this.layerList.length; i < len; i++) {
            const layer = this.layerList[i];
            layer.layerIndex = i;
        }
        this.glRedraw();
        this._layersFinalized = true;
    }

    /**
     * Finalizes this SceneModel.
     *
     * Once finalized, you can't add anything more to this SceneModel.
     */
    finalize() {
        if (this.destroyed) {
            return;
        }
        this.preFinalize();
        this._geometries = {};
        this._dtxBuckets = {};
        this._textures = {};
        this._textureSets = {};
    }

    /** @private */
    stateSortCompare(drawable1, drawable2) {
    }

    /** @private */
    rebuildRenderFlags() {
        this.renderFlags.reset();
        this._updateRenderFlagsVisibleLayers();
        if (this.renderFlags.numLayers > 0 && this.renderFlags.numVisibleLayers === 0) {
            this.renderFlags.culled = true;
            return;
        }
        this._updateRenderFlags();
    }

    /**
     * @private
     */
    _updateRenderFlagsVisibleLayers() {
        const renderFlags = this.renderFlags;
        renderFlags.numLayers = this.layerList.length;
        renderFlags.numVisibleLayers = 0;
        for (let layerIndex = 0, len = this.layerList.length; layerIndex < len; layerIndex++) {
            const layer = this.layerList[layerIndex];
            const layerVisible = this._getActiveSectionPlanesForLayer(layer);
            if (layerVisible) {
                renderFlags.visibleLayers[renderFlags.numVisibleLayers++] = layerIndex;
            }
        }
    }

    /** @private */
    _createDummyEntityForUnusedMeshes() {
        const unusedMeshIds = Object.keys(this._unusedMeshes);
        if (unusedMeshIds.length > 0) {
            const entityId = `${this.id}-${math.createUUID()}`;
            this.warn(`Creating dummy SceneModelEntity "${entityId}" for unused SceneMeshes: [${unusedMeshIds.join(",")}]`)
            this.createEntity({
                id: entityId,
                meshIds: unusedMeshIds,
                isObject: true
            });
        }
        this._unusedMeshes = {};
    }

    _getActiveSectionPlanesForLayer(layer) {
        const renderFlags = this.renderFlags;
        const sectionPlanes = this.scene._sectionPlanesState.sectionPlanes;
        const numSectionPlanes = sectionPlanes.length;
        const baseIndex = layer.layerIndex * numSectionPlanes;
        if (numSectionPlanes > 0) {
            for (let i = 0; i < numSectionPlanes; i++) {
                const sectionPlane = sectionPlanes[i];
                if (!sectionPlane.active) {
                    renderFlags.sectionPlanesActivePerLayer[baseIndex + i] = false;
                } else {
                    renderFlags.sectionPlanesActivePerLayer[baseIndex + i] = true;
                    renderFlags.sectioned = true;
                }
            }
        }
        return true;
    }

    _updateRenderFlags() {
        if (this.numVisibleLayerPortions === 0) {
            return;
        }
        if (this.numCulledLayerPortions === this.numPortions) {
            return;
        }
        const renderFlags = this.renderFlags;
        renderFlags.colorOpaque = (this.numTransparentLayerPortions < this.numPortions);
        if (this.numTransparentLayerPortions > 0) {
            renderFlags.colorTransparent = true;
        }
        if (this.numXRayedLayerPortions > 0) {
            const xrayMaterial = this.scene.xrayMaterial._state;
            if (xrayMaterial.fill) {
                if (xrayMaterial.fillAlpha < 1.0) {
                    renderFlags.xrayedSilhouetteTransparent = true;
                } else {
                    renderFlags.xrayedSilhouetteOpaque = true;
                }
            }
            if (xrayMaterial.edges) {
                if (xrayMaterial.edgeAlpha < 1.0) {
                    renderFlags.xrayedEdgesTransparent = true;
                } else {
                    renderFlags.xrayedEdgesOpaque = true;
                }
            }
        }
        if (this.numEdgesLayerPortions > 0) {
            const edgeMaterial = this.scene.edgeMaterial._state;
            if (edgeMaterial.edges) {
                renderFlags.edgesOpaque = (this.numTransparentLayerPortions < this.numPortions);
                if (this.numTransparentLayerPortions > 0) {
                    renderFlags.edgesTransparent = true;
                }
            }
        }
        if (this.numSelectedLayerPortions > 0) {
            const selectedMaterial = this.scene.selectedMaterial._state;
            if (selectedMaterial.fill) {
                if (selectedMaterial.fillAlpha < 1.0) {
                    renderFlags.selectedSilhouetteTransparent = true;
                } else {
                    renderFlags.selectedSilhouetteOpaque = true;
                }
            }
            if (selectedMaterial.edges) {
                if (selectedMaterial.edgeAlpha < 1.0) {
                    renderFlags.selectedEdgesTransparent = true;
                } else {
                    renderFlags.selectedEdgesOpaque = true;
                }
            }
        }
        if (this.numHighlightedLayerPortions > 0) {
            const highlightMaterial = this.scene.highlightMaterial._state;
            if (highlightMaterial.fill) {
                if (highlightMaterial.fillAlpha < 1.0) {
                    renderFlags.highlightedSilhouetteTransparent = true;
                } else {
                    renderFlags.highlightedSilhouetteOpaque = true;
                }
            }
            if (highlightMaterial.edges) {
                if (highlightMaterial.edgeAlpha < 1.0) {
                    renderFlags.highlightedEdgesTransparent = true;
                } else {
                    renderFlags.highlightedEdgesOpaque = true;
                }
            }
        }
    }

    // -------------- RENDERING ---------------------------------------------------------------------------------------


    /**
     * @private
     */
    _withEachVisibleLayer(testNumVisibleLayerPortions, cb) {
        if (testNumVisibleLayerPortions && (this.numVisibleLayerPortions === 0)) {
            return;
        }
        const renderFlags = this.renderFlags;
        for (let i = 0, len = renderFlags.visibleLayers.length; i < len; i++) {
            const layerIndex = renderFlags.visibleLayers[i];
            cb(this.layerList[layerIndex]);
        }
    }

    drawColorOpaque          (frameCtx) { this._withEachVisibleLayer(false, layer => layer.drawColorOpaque          (this.renderFlags, frameCtx)); }
    drawColorTransparent     (frameCtx) { this._withEachVisibleLayer(false, layer => layer.drawColorTransparent     (this.renderFlags, frameCtx)); }
    drawDepth                (frameCtx) { this._withEachVisibleLayer(false, layer => layer.drawDepth                (this.renderFlags, frameCtx)); } // Dedicated to SAO because it skips transparent objects
    drawSilhouetteXRayed     (frameCtx) { this._withEachVisibleLayer(false, layer => layer.drawSilhouetteXRayed     (this.renderFlags, frameCtx)); }
    drawSilhouetteHighlighted(frameCtx) { this._withEachVisibleLayer(false, layer => layer.drawSilhouetteHighlighted(this.renderFlags, frameCtx)); }
    drawSilhouetteSelected   (frameCtx) { this._withEachVisibleLayer(false, layer => layer.drawSilhouetteSelected   (this.renderFlags, frameCtx)); }
    drawEdgesColorOpaque     (frameCtx) { this._withEachVisibleLayer(false, layer => layer.drawEdgesColorOpaque     (this.renderFlags, frameCtx)); }
    drawEdgesColorTransparent(frameCtx) { this._withEachVisibleLayer(false, layer => layer.drawEdgesColorTransparent(this.renderFlags, frameCtx)); }
    drawEdgesXRayed          (frameCtx) { this._withEachVisibleLayer(false, layer => layer.drawEdgesXRayed          (this.renderFlags, frameCtx)); }
    drawEdgesHighlighted     (frameCtx) { this._withEachVisibleLayer(false, layer => layer.drawEdgesHighlighted     (this.renderFlags, frameCtx)); }
    drawEdgesSelected        (frameCtx) { this._withEachVisibleLayer(false, layer => layer.drawEdgesSelected        (this.renderFlags, frameCtx)); }
    drawOcclusion            (frameCtx) { this._withEachVisibleLayer(true,  layer => layer.drawOcclusion            (this.renderFlags, frameCtx)); }
    drawShadow               (frameCtx) { this._withEachVisibleLayer(true,  layer => layer.drawShadow               (this.renderFlags, frameCtx)); }
    drawPickMesh             (frameCtx) { this._withEachVisibleLayer(true,  layer => layer.drawPickMesh             (this.renderFlags, frameCtx)); }
    drawPickDepths           (frameCtx) { this._withEachVisibleLayer(true,  layer => layer.drawPickDepths           (this.renderFlags, frameCtx)); }
    drawPickNormals          (frameCtx) { this._withEachVisibleLayer(true,  layer => layer.drawPickNormals          (this.renderFlags, frameCtx)); }
    _drawSnap    (frameCtx, isSnapInit) { this._withEachVisibleLayer(true,  layer => layer.drawSnap                 (this.renderFlags, frameCtx, isSnapInit)); }

    drawSnapInit(frameCtx) { this._drawSnap(frameCtx, true ); }
    drawSnap    (frameCtx) { this._drawSnap(frameCtx, false); }

    /**
     * Destroys this SceneModel.
     */
    destroy() {
        Object.values(this._vboLayers).forEach(l => l.destroy());
        this._vboLayers = {};
        this.scene.camera.off(this._onCameraViewMatrix);
        this.scene.off(this._onTick);
        for (let i = 0, len = this.layerList.length; i < len; i++) {
            this.layerList[i].destroy();
        }
        this.layerList = [];
        for (let i = 0, len = this._entityList.length; i < len; i++) {
            this._entityList[i]._destroy();
        }
        this._layersToFinalize = [];
        // Object.entries(this._geometries).forEach(([id, geometry]) => {
        //     geometry.destroy();
        // });
        this._geometries = {};
        this._dtxBuckets = {};
        this._textures = {};
        this._textureSets = {};
        this._meshes = {};
        this._entities = {};
        this.scene._aabbDirty = true;
        if (this._isModel) {
            this.scene._deregisterModel(this);
        }
        super.destroy();
    }
}


/**
 * This function applies two steps to the provided mesh geometry data:
 *
 * - 1st, it reduces its `.positions` to unique positions, thus removing duplicate vertices. It will adjust the `.indices` and `.edgeIndices` array accordingly to the unique `.positions`.
 *
 * - 2nd, it tries to do an optimization called `index rebucketting`
 *
 *   _Rebucketting minimizes the amount of RAM usage for a given mesh geometry by trying do demote its needed index bitness._
 *
 *   - _for 32 bit indices, will try to demote them to 16 bit indices_
 *   - _for 16 bit indices, will try to demote them to 8 bits indices_
 *   - _8 bits indices are kept as-is_
 *
 *   The fact that 32/16/8 bits are needed for indices, depends on the number of maximumm indexable vertices within the mesh geometry: this is, the number of vertices in the mesh geometry.
 *
 * The function returns the same provided input `geometry`, enrichened with the additional key `.preparedBukets`.
 *
 * @param {object} geometry The mesh information containing `.positions`, `.indices`, `.edgeIndices` arrays.
 *
 * @param enableVertexWelding
 * @param enableIndexBucketing
 * @returns {object} The mesh information enrichened with `.buckets` key.
 */
function createDTXBuckets(geometry, enableVertexWelding, enableIndexBucketing) {
    let uniquePositionsCompressed, uniqueIndices, uniqueEdgeIndices;
    if (enableVertexWelding || enableIndexBucketing) { // Expensive - careful!
        [
            uniquePositionsCompressed,
            uniqueIndices,
            uniqueEdgeIndices,
        ] = uniquifyPositions({
            positionsCompressed: geometry.positionsCompressed,
            indices: geometry.indices,
            edgeIndices: geometry.edgeIndices
        });
    } else {
        uniquePositionsCompressed = geometry.positionsCompressed;
        uniqueIndices = geometry.indices;
        uniqueEdgeIndices = geometry.edgeIndices;
    }
    let buckets;
    if (enableIndexBucketing) {
        let numUniquePositions = uniquePositionsCompressed.length / 3;
        buckets = rebucketPositions({
                positionsCompressed: uniquePositionsCompressed,
                indices: uniqueIndices,
                edgeIndices: uniqueEdgeIndices,
            },
            (numUniquePositions > (1 << 16)) ? 16 : 8,
            // true
        );
    } else {
        buckets = [{
            positionsCompressed: uniquePositionsCompressed,
            indices: uniqueIndices,
            edgeIndices: uniqueEdgeIndices,
        }];
    }
    return buckets;
}

function

createGeometryOBB(geometry) {
    geometry.obb = math.OBB3();
    if (geometry.positionsCompressed && geometry.positionsCompressed.length > 0) {
        const localAABB = math.collapseAABB3();
        math.expandAABB3Points3(localAABB, geometry.positionsCompressed);
        geometryCompressionUtils.decompressAABB(localAABB, geometry.positionsDecodeMatrix);
        math.AABB3ToOBB3(localAABB, geometry.obb);
    } else if (geometry.positions && geometry.positions.length > 0) {
        const localAABB = math.collapseAABB3();
        math.expandAABB3Points3(localAABB, geometry.positions);
        math.AABB3ToOBB3(localAABB, geometry.obb);
    } else if (geometry.buckets) {
        const localAABB = math.collapseAABB3();
        for (let i = 0, len = geometry.buckets.length; i < len; i++) {
            const bucket = geometry.buckets[i];
            math.expandAABB3Points3(localAABB, bucket.positionsCompressed);
        }
        geometryCompressionUtils.decompressAABB(localAABB, geometry.positionsDecodeMatrix);
        math.AABB3ToOBB3(localAABB, geometry.obb);
    }
}<|MERGE_RESOLUTION|>--- conflicted
+++ resolved
@@ -2772,82 +2772,7 @@
                     cfg.positionsDecodeMatrix = math.mat4();
                     math.expandAABB3Points3(aabb, cfg.positions);
                     cfg.positionsCompressed = quantizePositions(cfg.positions, aabb, cfg.positionsDecodeMatrix);
-<<<<<<< HEAD
-                    cfg.aabb = aabb;
-
-                } else if (cfg.positionsCompressed) {
-                    const aabb = math.collapseAABB3();
-                    math.expandAABB3Points3(aabb, cfg.positionsCompressed);
-                    geometryCompressionUtils.decompressAABB(aabb, cfg.positionsDecodeMatrix);
-                    cfg.aabb = aabb;
-                }
-                if (cfg.buckets) {
-                    const aabb = math.collapseAABB3();
-                    for (let i = 0, len = cfg.buckets.length; i < len; i++) {
-                        const bucket = cfg.buckets[i];
-                        if (bucket.positions) {
-                            math.expandAABB3Points3(aabb, bucket.positions);
-                        } else if (bucket.positionsCompressed) {
-                            math.expandAABB3Points3(aabb, bucket.positionsCompressed);
-                        }
-                    }
-                    if (cfg.positionsDecodeMatrix) {
-                        geometryCompressionUtils.decompressAABB(aabb, cfg.positionsDecodeMatrix);
-                    }
-                    cfg.aabb = aabb;
-                }
-
-                if (cfg.meshMatrix) {
-                    math.AABB3ToOBB3(cfg.aabb, tempOBB3);
-                    math.transformOBB3(cfg.meshMatrix, tempOBB3);
-                    math.OBB3ToAABB3(tempOBB3, cfg.aabb);
-                }
-
-                // EDGES
-
-                if (!cfg.buckets && !cfg.edgeIndices && (cfg.primitive === "triangles" || cfg.primitive === "solid" || cfg.primitive === "surface")) {
-                    if (cfg.positions) { // Faster
-                        cfg.edgeIndices = buildEdgeIndices(cfg.positions, cfg.indices, null, 2.0);
-                    } else {
-                        cfg.edgeIndices = buildEdgeIndices(cfg.positionsCompressed, cfg.indices, cfg.positionsDecodeMatrix, 2.0);
-                    }
-                }
-
-                // BUCKETING
-
-                if (!cfg.buckets) {
-                    cfg.buckets = createDTXBuckets(cfg, this._enableVertexWelding && this._enableIndexBucketing);
-                }
-
-            } else {
-
-                // VBO
-
-                cfg.type = VBO_BATCHED;
-
-                // PBR
-
-                cfg.color = (cfg.color) ? new Uint8Array([Math.floor(cfg.color[0] * 255), Math.floor(cfg.color[1] * 255), Math.floor(cfg.color[2] * 255)]) : [255, 255, 255];
-                cfg.opacity = (cfg.opacity !== undefined && cfg.opacity !== null) ? Math.floor(cfg.opacity * 255) : 255;
-                cfg.metallic = (cfg.metallic !== undefined && cfg.metallic !== null) ? Math.floor(cfg.metallic * 255) : 0;
-                cfg.roughness = (cfg.roughness !== undefined && cfg.roughness !== null) ? Math.floor(cfg.roughness * 255) : 255;
-
-                // RTC
-
-                if (cfg.positions) {
-                    const rtcPositions = [];
-                    const rtcNeeded = worldToRTCPositions(cfg.positions, rtcPositions, tempVec3a);
-                    if (rtcNeeded) {
-                        cfg.positions = rtcPositions;
-                        cfg.origin = math.addVec3(cfg.origin, tempVec3a, math.vec3());
-                    }
-                }
-
-                if (cfg.positions) {
-                    const aabb = math.collapseAABB3();
-=======
                 } else {
->>>>>>> 58e30cad
                     if (cfg.meshMatrix) {
                         math.transformPositions3(cfg.meshMatrix, cfg.positions, cfg.positions);
                         cfg.meshMatrix = null; // Positions now baked, don't need any more
@@ -2961,22 +2886,6 @@
         }
 
         cfg.numPrimitives = this._getNumPrimitives(cfg);
-<<<<<<< HEAD
-        return this._createMesh(cfg);
-    }
-
-    _createDefaultIndices(numIndices) {
-        const indices = [];
-        for (let i = 0; i < numIndices; i++) {
-            indices.push(i);
-        }
-        return indices;
-    }
-
-    _createMesh(cfg) {
-=======
-
->>>>>>> 58e30cad
         const mesh = new SceneModelMesh(this, cfg.id, cfg.color, cfg.opacity, cfg.transform, cfg.textureSet);
         const pickId = this.scene._renderer.getPickID(mesh);
         mesh.pickId = pickId;
