--- conflicted
+++ resolved
@@ -86,14 +86,8 @@
         this._numHighlightedLayerPortions = 0;
         this._numEdgesLayerPortions = 0;
         this._numPickableLayerPortions = 0;
-<<<<<<< HEAD
         this._numCulledLayerPortions = 0;
 
-        //this.pickObjectBaseIndex = cfg.pickObjectBaseIndex;
-
-=======
-;
->>>>>>> 289405d4
         this._modelAABB = math.collapseAABB3(); // Model-space AABB
         this._portions = [];
 
@@ -261,17 +255,6 @@
             const pickable = !!(flags & RENDER_FLAGS.PICKABLE) ? 255 : 0;
             const culled = !!(flags & RENDER_FLAGS.CULLED) ? 255 : 0;
 
-<<<<<<< HEAD
-            for (var i = buffer.lenFlags, len = buffer.lenFlags + lenFlags; i < len; i += 4) {
-                buffer.flags[i + 0] = visible;
-                buffer.flags[i + 1] = xrayed;
-                buffer.flags[i + 2] = highlighted;
-                buffer.flags[i + 3] = selected;
-                buffer.flags2[i + 0] = clippable;
-                buffer.flags2[i + 1] = edges;
-                buffer.flags2[i + 2] = pickable;
-                buffer.flags2[i + 3] = culled;
-=======
             for (let i = 0; i < numVerts; i++) {
                 buffer.flags.push(visible);
                 buffer.flags.push(xrayed);
@@ -280,8 +263,7 @@
                 buffer.flags2.push(clippable);
                 buffer.flags2.push(edges);
                 buffer.flags2.push(pickable);
-                buffer.flags2.push(0); // Padding
->>>>>>> 289405d4
+                buffer.flags2.push(culled);
             }
             if (visible) {
                 this._numVisibleLayerPortions++;
