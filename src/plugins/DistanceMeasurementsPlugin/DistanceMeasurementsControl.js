--- conflicted
+++ resolved
@@ -1,1036 +1,464 @@
-import {Component} from "../../viewer/scene/Component.js";
-import {math} from "../../viewer/scene/math/math.js";
-
-
-const TOUCH_FINDING_ORIGIN = 0;
-const QUICK_TOUCH_FINDING_START = 1;
-const LONG_TOUCH_FINDING_START = 2;
-const TOUCH_FINDING_TARGET = 3;
-const QUICK_TOUCH_FINDING_END = 4;
-const LONG_TOUCH_FINDING_END = 5;
-const TOUCH_CANCELING = 6;
+import {Plugin} from "../../viewer/Plugin.js";
+import {DistanceMeasurement} from "./DistanceMeasurement.js";
+import {DistanceMeasurementsControl} from "./DistanceMeasurementsControl.js";
 
 /**
- * Creates {@link DistanceMeasurement}s from mouse and touch input.
- *
- * Belongs to a {@link DistanceMeasurementsPlugin}. Located at {@link DistanceMeasurementsPlugin#control}.
- *
- * Once the DistanceMeasurementControl is activated, the first click on any {@link Entity} begins constructing a {@link DistanceMeasurement}, fixing its origin to that Entity. The next click on any Entity will complete the DistanceMeasurement, fixing its target to that second Entity. The DistanceMeasurementControl will then wait for the next click on any Entity, to begin constructing another DistanceMeasurement, and so on, until deactivated.
- *
- * See {@link DistanceMeasurementsPlugin} for more info.
+ * {@link Viewer} plugin for measuring point-to-point distances.
+ *
+ * [<img src="https://user-images.githubusercontent.com/83100/63047331-867a0a80-bed4-11e9-892f-398740013c5f.gif">](https://xeokit.github.io/xeokit-sdk/examples/#measurements_distance_createWithMouse)
+ *
+ * * [[Example 1: Model with distance measurements](https://xeokit.github.io/xeokit-sdk/examples/#measurements_distance_modelWithMeasurements)]
+ * * [[Example 2: Create distance measurements with mouse](https://xeokit.github.io/xeokit-sdk/examples/#measurements_distance_createWithMouse)]
+ * * [[Example 3: Configuring units and scale](https://xeokit.github.io/xeokit-sdk/examples/#measurements_distance_unitsAndScale)
+ *
+ * ## Overview
+ *
+ * * A {@link DistanceMeasurement} represents a point-to-point measurement between two 3D points on one or two {@link Entity}s.
+ * * As shown on the screen capture above, a DistanceMeasurement has one wire (light blue) that shows the direct point-to-point measurement,
+ * and three more wires (red, green and blue) that show the distance on each of the World-space X, Y and Z axis.
+ * * Create DistanceMeasurements programmatically with {@link DistanceMeasurementsPlugin#createMeasurement}.
+ * * Create DistanceMeasurements interactively using the {@link DistanceMeasurementsControl}, located at {@link DistanceMeasurementsPlugin#control}.
+ * * Existing DistanceMeasurements are registered by ID in {@link DistanceMeasurementsPlugin#measurements}.
+ * * Destroy DistanceMeasurements using {@link DistanceMeasurementsPlugin#destroyMeasurement}.
+ * * Configure global measurement units and scale via {@link Metrics}, located at {@link Scene#metrics}.
+ *
+ * ## Example 1: Creating DistanceMeasurements Programmatically
+ *
+ * In our first example, we'll use an {@link XKTLoaderPlugin} to load a model, and then use a DistanceMeasurementsPlugin to programmatically create two {@link DistanceMeasurement}s.
+ *
+ * Note how each DistanceMeasurement has ````origin```` and ````target```` endpoints, which each indicate a 3D World-space
+ * position on the surface of an {@link Entity}. The endpoints can be attached to the same Entity, or to different Entitys.
+ *
+ * [[Run example](https://xeokit.github.io/xeokit-sdk/examples/#measurements_distance_modelWithMeasurements)]
+ *
+ * ````JavaScript
+ * import {Viewer, XKTLoaderPlugin, DistanceMeasurementsPlugin} from "xeokit-sdk.es.js";
+ *
+ * const viewer = new Viewer({
+ *     canvasId: "myCanvas",
+ *     transparent: true
+ * });
+ *
+ * viewer.scene.camera.eye = [-2.37, 18.97, -26.12];
+ * viewer.scene.camera.look = [10.97, 5.82, -11.22];
+ * viewer.scene.camera.up = [0.36, 0.83, 0.40];
+ *
+ * const xktLoader = new XKTLoaderPlugin(viewer);
+ *
+ * const distanceMeasurements = new DistanceMeasurementsPlugin(viewer);
+ *
+ * const model = xktLoader.load({
+ *      src: "./models/xkt/duplex/duplex.xkt"
+ * });
+ *
+ * model.on("loaded", () => {
+ *
+ *      const myMeasurement1 = distanceMeasurements.createMeasurement({
+ *          id: "distanceMeasurement1",
+ *          origin: {
+ *              entity: viewer.scene.objects["2O2Fr$t4X7Zf8NOew3FLOH"],
+ *              worldPos: [0.044, 5.998, 17.767]
+ *          },
+ *          target: {
+ *              entity: viewer.scene.objects["2O2Fr$t4X7Zf8NOew3FLOH"],
+ *              worldPos: [4.738, 3.172, 17.768]
+ *          },
+ *          visible: true,
+ *          wireVisible: true
+ *      });
+ *
+ *      const myMeasurement2 = distanceMeasurements.createMeasurement({
+ *          id: "distanceMeasurement2",
+ *          origin: {
+ *              entity: viewer.scene.objects["2O2Fr$t4X7Zf8NOew3FNr2"],
+ *              worldPos: [0.457, 2.532, 17.766]
+ *          },
+ *          target: {
+ *              entity: viewer.scene.objects["1CZILmCaHETO8tf3SgGEXu"],
+ *              worldPos: [0.436, 0.001, 22.135]
+ *          },
+ *          visible: true,
+ *          wireVisible: true
+ *      });
+ * });
+ * ````
+ *
+ * ## Example 2: Creating DistanceMeasurements Interactively
+ *
+ * In our second example, we'll use an {@link XKTLoaderPlugin} to load a model, then we'll use the DistanceMeasurementPlugin's {@link DistanceMeasurementsControl} to interactively create {@link DistanceMeasurement}s with mouse or touch input.
+ *
+ * After we've activated the DistanceMeasurementsControl, the first click on any {@link Entity} begins constructing a DistanceMeasurement, fixing its
+ * origin to that Entity. The next click on any Entity will complete the DistanceMeasurement, fixing its target to that second Entity.
+ *
+ * The DistanceMeasurementControl will then wait for the next click on any Entity, to begin constructing
+ * another DistanceMeasurement, and so on, until deactivated again.
+ *
+ * [[Run example](https://xeokit.github.io/xeokit-sdk/examples/#measurements_distance_createWithMouse)]
+ *
+ * ````JavaScript
+ * import {Viewer, XKTLoaderPlugin, DistanceMeasurementsPlugin} from "xeokit-sdk.es.js";
+ *
+ * const viewer = new Viewer({
+ *     canvasId: "myCanvas",
+ *     transparent: true
+ * });
+ *
+ * viewer.scene.camera.eye = [-2.37, 18.97, -26.12];
+ * viewer.scene.camera.look = [10.97, 5.82, -11.22];
+ * viewer.scene.camera.up = [0.36, 0.83, 0.40];
+ *
+ * const xktLoader = new XKTLoaderPlugin(viewer);
+ *
+ * const distanceMeasurements = new DistanceMeasurementsPlugin(viewer);
+ *
+ * const model = xktLoader.load({
+ *     src: "./models/xkt/duplex/duplex.xkt"
+ * });
+ *
+ * distanceMeasurements.control.activate();  // <------------ Activate the DistanceMeasurementsControl
+ * ````
+ *
+ * ## Example 3: Configuring Measurement Units and Scale
+ *
+ * In our third example, we'll use the  {@link Scene}'s {@link Metrics} to set the global unit of measurement to ````"meters"````. We'll also specify that a unit within the World-space coordinate system represents ten meters.
+ *
+ * The wires belonging to our DistanceMeasurements show their lengths in Real-space coordinates, in the current unit of measurement. They will dynamically update as we set these configurations.
+ *
+ * * [[Run example](https://xeokit.github.io/xeokit-sdk/examples/#measurements_distance_unitsAndScale)]
+ *
+ * ````JavaScript
+ * const metrics = viewer.scene.metrics;
+
+ * metrics.units = "meters";
+ * metrics.scale = 10.0;
+ * ````
+ *
+ * ## Example 4: Attaching Mouse Handlers
+ *
+ * In our fourth example, we'll attach even handlers to our plugin, to catch when the user
+ * hovers or right-clicks over our measurements.
+ *
+ * [[Run example](https://xeokit.github.io/xeokit-sdk/examples/#measurements_distance_modelWithMeasurements)]
+ *
+ * ````javascript
+ * import {Viewer, XKTLoaderPlugin, DistanceMeasurementsPlugin} from "xeokit-sdk.es.js";
+ *
+ * const viewer = new Viewer({
+ *     canvasId: "myCanvas",
+ *     transparent: true
+ * });
+ *
+ * viewer.scene.camera.eye = [-2.37, 18.97, -26.12];
+ * viewer.scene.camera.look = [10.97, 5.82, -11.22];
+ * viewer.scene.camera.up = [0.36, 0.83, 0.40];
+ *
+ * const xktLoader = new XKTLoaderPlugin(viewer);
+ *
+ * const distanceMeasurements = new DistanceMeasurementsPlugin(viewer);
+ *
+ * distanceMeasurements.on("mouseOver", (e) => {
+ *     e.measurement.setHighlighted(true);
+ * });
+ *
+ * distanceMeasurements.on("mouseLeave", (e) => {
+ *     e.measurement.setHighlighted(false);
+ * });
+ *
+ * distanceMeasurements.on("contextMenu", (e) => {
+ *     // Show context menu
+ *     e.event.preventDefault();
+ * });
+ *
+ * const model = xktLoader.load({
+ *      src: "./models/xkt/duplex/duplex.xkt"
+ * });
+ *
+ * model.on("loaded", () => {
+ *
+ *      const myMeasurement1 = distanceMeasurements.createMeasurement({
+ *          id: "distanceMeasurement1",
+ *          origin: {
+ *              entity: viewer.scene.objects["2O2Fr$t4X7Zf8NOew3FLOH"],
+ *              worldPos: [0.044, 5.998, 17.767]
+ *          },
+ *          target: {
+ *              entity: viewer.scene.objects["2O2Fr$t4X7Zf8NOew3FLOH"],
+ *              worldPos: [4.738, 3.172, 17.768]
+ *          },
+ *          visible: true,
+ *          wireVisible: true
+ *      });
+ *
+ *      const myMeasurement2 = distanceMeasurements.createMeasurement({
+ *          id: "distanceMeasurement2",
+ *          origin: {
+ *              entity: viewer.scene.objects["2O2Fr$t4X7Zf8NOew3FNr2"],
+ *              worldPos: [0.457, 2.532, 17.766]
+ *          },
+ *          target: {
+ *              entity: viewer.scene.objects["1CZILmCaHETO8tf3SgGEXu"],
+ *              worldPos: [0.436, 0.001, 22.135]
+ *          },
+ *          visible: true,
+ *          wireVisible: true
+ *      });
+ * });
+ * ````
  */
-class DistanceMeasurementsControl extends Component {
+class DistanceMeasurementsPlugin extends Plugin {
+
+    /**
+     * @constructor
+     * @param {Viewer} viewer The Viewer.
+     * @param {Object} [cfg]  Plugin configuration.
+     * @param {String} [cfg.id="DistanceMeasurements"] Optional ID for this plugin, so that we can find it within {@link Viewer#plugins}.
+     * @param {Number} [cfg.labelMinAxisLength=25] The minimum length, in pixels, of an axis wire beyond which its label is shown.
+     * @param {HTMLElement} [cfg.container] Container DOM element for markers and labels. Defaults to ````document.body````.
+     * @param {boolean} [cfg.defaultVisible=true] The default value of the DistanceMeasurements `visible` property.
+     * @param {boolean} [cfg.defaultOriginVisible=true] The default value of the DistanceMeasurements `originVisible` property.
+     * @param {boolean} [cfg.defaultTargetVisible=true] The default value of the DistanceMeasurements `targetVisible` property.
+     * @param {boolean} [cfg.defaultWireVisible=true] The default value of the DistanceMeasurements `wireVisible` property.
+     * @param {boolean} [cfg.defaultLabelsVisible=true] The default value of the DistanceMeasurements `labelsVisible` property.
+     * @param {boolean} [cfg.defaultAxisVisible=true] The default value of the DistanceMeasurements `axisVisible` property.
+     * @param {boolean} [cfg.defaultXAxisVisible=true] The default value of the DistanceMeasurements `xAxisVisible` property.
+     * @param {boolean} [cfg.defaultYAxisVisible=true] The default value of the DistanceMeasurements `yAxisVisible` property.
+     * @param {boolean} [cfg.defaultZAxisVisible=true] The default value of the DistanceMeasurements `zAxisVisible` property.
+     * @param {string} [cfg.defaultColor=#00BBFF] The default color of the length dots, wire and label.
+     * @param {number} [cfg.zIndex] If set, the wires, dots and labels will have this zIndex (+1 for dots and +2 for labels).
+     * @param {PointerLens} [cfg.pointerLens] A PointerLens to help the user position the pointer. This can be shared with other plugins.
+     */
+    constructor(viewer, cfg = {}) {
+
+        super("DistanceMeasurements", viewer);
+
+        this._pointerLens = cfg.pointerLens;
+
+        this._container = cfg.container || document.body;
+
+        this._control = new DistanceMeasurementsControl(this, {});
+
+        this._measurements = {};
+
+        this.labelMinAxisLength = cfg.labelMinAxisLength;
+
+        this.defaultVisible = cfg.defaultVisible !== false;
+        this.defaultOriginVisible = cfg.defaultOriginVisible !== false;
+        this.defaultTargetVisible = cfg.defaultTargetVisible !== false;
+        this.defaultWireVisible = cfg.defaultWireVisible !== false;
+        this.defaultLabelsVisible = cfg.defaultLabelsVisible !== false;
+        this.defaultAxisVisible = cfg.defaultAxisVisible !== false;
+        this.defaultXAxisVisible = cfg.defaultXAxisVisible !== false;
+        this.defaultYAxisVisible = cfg.defaultYAxisVisible !== false;
+        this.defaultZAxisVisible = cfg.defaultZAxisVisible !== false;
+        this.defaultColor = cfg.defaultColor !== undefined ? cfg.defaultColor : "#00BBFF";
+        this.zIndex = cfg.zIndex || 10000;
+
+        this._onMouseOver = (event, measurement) => {
+            this.fire("mouseOver", {
+                plugin: this,
+                distanceMeasurement: measurement,
+                measurement,
+                event
+            });
+        }
+
+        this._onMouseLeave = (event, measurement) => {
+            this.fire("mouseLeave", {
+                plugin: this,
+                distanceMeasurement: measurement,
+                measurement,
+                event
+            });
+        };
+
+        this._onContextMenu = (event, measurement) => {
+            this.fire("contextMenu", {
+                plugin: this,
+                distanceMeasurement: measurement,
+                measurement,
+                event
+            });
+        };
+    }
+
+    /**
+     * Gets the plugin's HTML container element, if any.
+     * @returns {*|HTMLElement|HTMLElement}
+     */
+    getContainerElement() {
+        return this._container;
+    }
 
     /**
      * @private
      */
-    constructor(plugin, cfg = {}) {
-
-        super(plugin.viewer.scene);
-
-        /**
-         * The {@link DistanceMeasurementsPlugin} that owns this DistanceMeasurementsControl.
-         * @type {DistanceMeasurementsPlugin}
-         */
-        this.plugin = plugin;
-
-        this._active = false;
-
-        const markerDiv = document.createElement('div');
-        const canvas = this.scene.canvas.canvas;
-        canvas.parentNode.insertBefore(markerDiv, canvas);
-
-        markerDiv.style.background = "black";
-        markerDiv.style.border = "2px solid blue";
-        markerDiv.style.borderRadius = "10px";
-        markerDiv.style.width = "5px";
-        markerDiv.style.height = "5px";
-        markerDiv.style.margin = "-200px -200px";
-        markerDiv.style.zIndex = "100";
-        markerDiv.style.position = "absolute";
-        markerDiv.style.pointerEvents = "none";
-
-        this.markerDiv = markerDiv;
-
-        this._currentDistanceMeasurement = null;
-
-        this._currentDistanceMeasurementInitState = {
-            wireVisible: null,
-            axisVisible: null,
-            xAxisVisible: null,
-            yaxisVisible: null,
-            zAxisVisible: null,
-            targetVisible: null,
-        }
-
-        this._onCameraControlHoverSnapOrSurface = null;
-        this._onCameraControlHoverSnapOrSurfaceOff = null;
-        this._onInputMouseDown = null;
-        this._onInputMouseUp = null;
-
-        // Event handles from Canvas element
-        this._onCanvasTouchStart = null;
-        this._onCanvasTouchEnd = null;
-
-        this._mobileModeLongPressTimeMs = 500;
-
-        this._snapEdge = cfg.snapEdge !== false;
-        this._snapVertex = cfg.snapVertex !== false;
-    }
-
-    /** Gets if this DistanceMeasurementsControl is currently active, where it is responding to input.
-     *
-     * @returns {Boolean}
-     */
-    get active() {
-        return this._active;
-    }
-
-    /**
-     * Sets whether snap-to-vertex is enabled for this DistanceMeasurementsControl.
-     * This is `true` by default.
-     * @param snapVertex
-     */
-    set snapVertex(snapVertex) {
-        this._snapVertex = snapVertex;
-    }
-
-    /**
-     * Gets whether snap-to-vertex is enabled for this DistanceMeasurementsControl.
-     * This is `true` by default.
-     * @returns {*}
-     */
-    get snapVertex() {
-        return this._snapVertex;
-    }
-
-    /**
-     * Sets whether snap-to-edge is enabled for this DistanceMeasurementsControl.
-     * This is `true` by default.
-     * @param snapEdge
-     */
-    set snapEdge(snapEdge) {
-        this._snapEdge = snapEdge;
-    }
-
-    /**
-     * Gets whether snap-to-edge is enabled for this DistanceMeasurementsControl.
-     * This is `true` by default.
-     * @returns {*}
-     */
-    get snapEdge() {
-        return this._snapEdge;
-    }
-
-    /**
-     * Activates this DistanceMeasurementsControl, ready to respond to input.
-     */
-    activate() {
-
-        if (this._active) {
+    send(name, value) {
+
+    }
+
+    /**
+     * Gets the PointerLens attached to this DistanceMeasurementsPlugin.
+     * @returns {PointerLens}
+     */
+    get pointerLens() {
+        return this._pointerLens;
+    }
+
+    /**
+     * Gets the {@link DistanceMeasurementsControl}, which creates {@link DistanceMeasurement}s from user input.
+     *
+     * @type {DistanceMeasurementsControl}
+     */
+    get control() {
+        return this._control;
+    }
+
+    /**
+     * Gets the existing {@link DistanceMeasurement}s, each mapped to its {@link DistanceMeasurement#id}.
+     *
+     * @type {{String:DistanceMeasurement}}
+     */
+    get measurements() {
+        return this._measurements;
+    }
+
+    /**
+     * Sets the minimum length, in pixels, of an axis wire beyond which its label is shown.
+     *
+     * The axis wire's label is not shown when its length is less than this value.
+     *
+     * This is ````25```` pixels by default.
+     *
+     * Must not be less than ````1````.
+     *
+     * @type {number}
+     */
+    set labelMinAxisLength(labelMinAxisLength) {
+        if (labelMinAxisLength < 1) {
+            this.error("labelMinAxisLength must be >= 1; defaulting to 25");
+            labelMinAxisLength = 25;
+        }
+        this._labelMinAxisLength = labelMinAxisLength || 25;
+    }
+
+    /**
+     * Gets the minimum length, in pixels, of an axis wire beyond which its label is shown.
+     * @returns {number}
+     */
+    get labelMinAxisLength() {
+        return this._labelMinAxisLength;
+    }
+
+    /**
+     * Creates a {@link DistanceMeasurement}.
+     *
+     * The DistanceMeasurement is then registered by {@link DistanceMeasurement#id} in {@link DistanceMeasurementsPlugin#measurements}.
+     *
+     * @param {Object} params {@link DistanceMeasurement} configuration.
+     * @param {String} params.id Unique ID to assign to {@link DistanceMeasurement#id}. The DistanceMeasurement will be registered by this in {@link DistanceMeasurementsPlugin#measurements} and {@link Scene.components}. Must be unique among all components in the {@link Viewer}.
+     * @param {Number[]} params.origin.worldPos Origin World-space 3D position.
+     * @param {Entity} params.origin.entity Origin Entity.
+     * @param {Number[]} params.target.worldPos Target World-space 3D position.
+     * @param {Entity} params.target.entity Target Entity.
+     * @param {Boolean} [params.visible=true] Whether to initially show the {@link DistanceMeasurement}.
+     * @param {Boolean} [params.originVisible=true] Whether to initially show the {@link DistanceMeasurement} origin.
+     * @param {Boolean} [params.targetVisible=true] Whether to initially show the {@link DistanceMeasurement} target.
+     * @param {Boolean} [params.wireVisible=true] Whether to initially show the direct point-to-point wire between {@link DistanceMeasurement#origin} and {@link DistanceMeasurement#target}.
+     * @param {Boolean} [params.axisVisible=true] Whether to initially show the axis-aligned wires between {@link DistanceMeasurement#origin} and {@link DistanceMeasurement#target}.
+     * @param {Boolean} [params.xAxisVisible=true] Whether to initially show the X-axis-aligned wires between {@link DistanceMeasurement#origin} and {@link DistanceMeasurement#target}.
+     * @param {Boolean} [params.yAxisVisible=true] Whether to initially show the Y-axis-aligned wires between {@link DistanceMeasurement#origin} and {@link DistanceMeasurement#target}.
+     * @param {Boolean} [params.zAxisVisible=true] Whether to initially show the Z-axis-aligned wires between {@link DistanceMeasurement#origin} and {@link DistanceMeasurement#target}.
+     * @param {Boolean} [params.labelsVisible=true] Whether to initially show the labels.
+     * @param {string} [params.color] The color of the length dot, wire and label.
+     * @returns {DistanceMeasurement} The new {@link DistanceMeasurement}.
+     */
+    createMeasurement(params = {}) {
+        if (this.viewer.scene.components[params.id]) {
+            this.error("Viewer scene component with this ID already exists: " + params.id);
+            delete params.id;
+        }
+        const origin = params.origin;
+        const target = params.target;
+        const measurement = new DistanceMeasurement(this, {
+            id: params.id,
+            plugin: this,
+            container: this._container,
+            origin: {
+                entity: origin.entity,
+                worldPos: origin.worldPos
+            },
+            target: {
+                entity: target.entity,
+                worldPos: target.worldPos
+            },
+            visible: params.visible,
+            wireVisible: params.wireVisible,
+            axisVisible: params.axisVisible !== false && this.defaultAxisVisible !== false,
+            xAxisVisible: params.xAxisVisible !== false && this.defaultXAxisVisible !== false,
+            yAxisVisible: params.yAxisVisible !== false && this.defaultYAxisVisible !== false,
+            zAxisVisible: params.zAxisVisible !== false && this.defaultZAxisVisible !== false,
+            labelsVisible: params.labelsVisible !== false && this.defaultLabelsVisible !== false,
+            originVisible: params.originVisible,
+            targetVisible: params.targetVisible,
+            color: params.color,
+            onMouseOver: this._onMouseOver,
+            onMouseLeave: this._onMouseLeave,
+            onContextMenu: this._onContextMenu
+        });
+        this._measurements[measurement.id] = measurement;
+        measurement.on("destroyed", () => {
+            delete this._measurements[measurement.id];
+        });
+        this.fire("measurementCreated", measurement);
+        return measurement;
+    }
+
+    /**
+     * Destroys a {@link DistanceMeasurement}.
+     *
+     * @param {String} id ID of DistanceMeasurement to destroy.
+     */
+    destroyMeasurement(id) {
+        const measurement = this._measurements[id];
+        if (!measurement) {
+            this.log("DistanceMeasurement not found: " + id);
             return;
         }
-
-        const plugin = this.plugin;
-        const scene = this.scene;
-        const cameraControl = plugin.viewer.cameraControl;
-        const canvas = scene.canvas.canvas;
-        const input = scene.input;
-
-        const pointerLens = plugin.pointerLens;
-
-        let mouseHovering = false;
-<<<<<<< HEAD
-        const pointerWorldPos = math.vec3();
-        const pointerCanvasPos = math.vec2();
-
-        let pointerDownCanvasX;
-        let pointerDownCanvasY;
-
-        const clickTolerance = 20;
-
-        const MOUSE_FIRST_CLICK_EXPECTED = 0;
-        const MOUSE_SECOND_CLICK_EXPECTED = 1;
-
-        this._mouseState = MOUSE_FIRST_CLICK_EXPECTED;
-
-        //----------------------------------------------------------------------------------------------------
-        // Mouse input 
-        //----------------------------------------------------------------------------------------------------
-
-        {
-
-            this._onCameraControlHoverSnapOrSurface = cameraControl.on("hoverSnapOrSurface", event => {
-                mouseHovering = true;
-                pointerWorldPos.set(event.worldPos);
-                pointerCanvasPos.set(event.canvasPos);
-                if (this._mouseState === MOUSE_FIRST_CLICK_EXPECTED) {
-                    this.markerDiv.style.marginLeft = `${event.canvasPos[0] - 5}px`;
-                    this.markerDiv.style.marginTop = `${event.canvasPos[1] - 5}px`;
-=======
-        const mouseWorldPos = math.vec3();
-        const mouseCanvasPos = math.vec2();
-
-        let mouseDownCanvasX;
-        let mouseDownCanvasY;
-
-        const mouseCanvasClickTolerance = 5;
-
-        const FIRST_TOUCH_EXPECTED = 0;
-        const SECOND_TOUCH_EXPECTED = 1;
-        let touchState = FIRST_TOUCH_EXPECTED;
-        const touchCanvasClickTolerance = 5;
-
-        const touchStartCanvasPos = math.vec2();
-        const touchEndCanvasPos = math.vec2();
-        const touchStartWorldPos = math.vec3();
-
-        this._onMouseHoverSurface = cameraControl.on("hoverSnapOrSurface", event => { // This gets fired for both mouse and touch input, but we don't care when handling touch
-            mouseHovering = true;
-            mouseWorldPos.set(event.worldPos);
-            mouseCanvasPos.set(event.canvasPos);
-            if (touchState === FIRST_TOUCH_EXPECTED) {
-                this.markerDiv.style.marginLeft = `${event.canvasPos[0] - 5}px`;
-                this.markerDiv.style.marginTop = `${event.canvasPos[1] - 5}px`;
-                this.markerDiv.style.background = "pink";
-                if (event.snapType === "vertex") {
-                    this.markerDiv.style.background = "greenyellow";
-                    this.markerDiv.style.border ="2px solid green";
-                } else if (event.snapType === "edge") {
-                    this.markerDiv.style.background = "lightblue";
-                    this.markerDiv.style.border ="2px solid green";
-                } else {
->>>>>>> c4d7fb6f
-                    this.markerDiv.style.background = "pink";
-                    if (event.snappedToVertex || event.snappedToEdge) {
-                        if (pointerLens) {
-                            pointerLens.visible = true;
-                            pointerLens.centerPos = event.cursorPos || event.canvasPos;
-                            pointerLens.cursorPos = event.canvasPos;
-                        }
-                        this.markerDiv.style.background = "greenyellow";
-                        this.markerDiv.style.border = "2px solid green";
-                    } else {
-                        if (pointerLens) {
-                            pointerLens.visible = true;
-                            pointerLens.centerPos = event.cursorPos || event.canvasPos;
-                            pointerLens.cursorPos = event.canvasPos;
-                        }
-                        this.markerDiv.style.background = "pink";
-                        this.markerDiv.style.border = "2px solid red";
-                    }
-                } else {
-                    this.markerDiv.style.marginLeft = `-10000px`;
-                    this.markerDiv.style.marginTop = `-10000px`;
-                }
-                canvas.style.cursor = "pointer";
-                if (this._currentDistanceMeasurement) {
-                    this._currentDistanceMeasurement.wireVisible = this._currentDistanceMeasurementInitState.wireVisible;
-                    this._currentDistanceMeasurement.axisVisible = this._currentDistanceMeasurementInitState.axisVisible && this.plugin.defaultAxisVisible;
-                    this._currentDistanceMeasurement.xAxisVisible = this._currentDistanceMeasurementInitState.xAxisVisible && this.plugin.defaultXAxisVisible;
-                    this._currentDistanceMeasurement.yAxisVisible = this._currentDistanceMeasurementInitState.yAxisVisible && this.plugin.defaultYAxisVisible;
-                    this._currentDistanceMeasurement.zAxisVisible = this._currentDistanceMeasurementInitState.zAxisVisible && this.plugin.defaultZAxisVisible;
-                    this._currentDistanceMeasurement.targetVisible = this._currentDistanceMeasurementInitState.targetVisible;
-                    this._currentDistanceMeasurement.target.worldPos = pointerWorldPos;
-                    this.markerDiv.style.marginLeft = `-10000px`;
-                    this.markerDiv.style.marginTop = `-10000px`;
-                }
-            });
-
-            this._onInputMouseDown = input.on("mousedown", (coords) => {
-                pointerDownCanvasX = coords[0];
-                pointerDownCanvasY = coords[1];
-            });
-
-            this._onInputMouseUp = input.on("mouseup", (coords) => {
-                if (coords[0] > pointerDownCanvasX + clickTolerance ||
-                    coords[0] < pointerDownCanvasX - clickTolerance ||
-                    coords[1] > pointerDownCanvasY + clickTolerance ||
-                    coords[1] < pointerDownCanvasY - clickTolerance) {
-                    return;
-                }
-                if (this._currentDistanceMeasurement) {
-                    if (mouseHovering) {
-                        this._currentDistanceMeasurement.clickable = true;
-                        this.fire("measurementEnd", this._currentDistanceMeasurement);
-                        this._currentDistanceMeasurement = null;
-                    } else {
-                        this._currentDistanceMeasurement.destroy();
-                        this.fire("measurementCancel", this._currentDistanceMeasurement);
-                        this._currentDistanceMeasurement = null;
-                    }
-                } else {
-                    if (mouseHovering) {
-                        this._currentDistanceMeasurement = plugin.createMeasurement({
-                            id: math.createUUID(),
-                            origin: {
-                                worldPos: pointerWorldPos.slice()
-                            },
-                            target: {
-                                worldPos: pointerWorldPos.slice()
-                            },
-                            approximate: true
-                        });
-                        this._currentDistanceMeasurementInitState.axisVisible = this._currentDistanceMeasurement.axisVisible && this.plugin.defaultAxisVisible;
-                        this._currentDistanceMeasurementInitState.xAxisVisible = this._currentDistanceMeasurement.xAxisVisible && this.plugin.defaultXAxisVisible;
-                        this._currentDistanceMeasurementInitState.yAxisVisible = this._currentDistanceMeasurement.yAxisVisible && this.plugin.defaultYAxisVisible;
-                        this._currentDistanceMeasurementInitState.zAxisVisible = this._currentDistanceMeasurement.zAxisVisible && this.plugin.defaultZAxisVisible;
-                        this._currentDistanceMeasurementInitState.wireVisible = this._currentDistanceMeasurement.wireVisible;
-                        this._currentDistanceMeasurementInitState.targetVisible = this._currentDistanceMeasurement.targetVisible;
-                        this._currentDistanceMeasurement.clickable = false;
-                        this.fire("measurementStart", this._currentDistanceMeasurement);
-                    }
-                }
-            });
-
-            this._onCameraControlHoverSnapOrSurfaceOff = cameraControl.on("hoverSnapOrSurfaceOff", event => {
-                if (pointerLens) {
-                    pointerLens.visible = true;
-                    pointerLens.centerPos = event.cursorPos || event.canvasPos;
-                    pointerLens.cursorPos = event.canvasPos;
-                }
-                mouseHovering = false;
-                this.markerDiv.style.marginLeft = `-100px`;
-                this.markerDiv.style.marginTop = `-100px`;
-                if (this._currentDistanceMeasurement) {
-                    this._currentDistanceMeasurement.wireVisible = false;
-                    this._currentDistanceMeasurement.targetVisible = false;
-                    this._currentDistanceMeasurement.axisVisible = false;
-                }
-                canvas.style.cursor = "default";
-            });
-        }
-
-        //----------------------------------------------------------------------------------------------------
-        // Touch input always assumes mobile devices
-        //----------------------------------------------------------------------------------------------------
-
-        {
-            let longTouchTimeout = null;
-
-            const disableCameraMouseControl = () => {
-                this.plugin.viewer.cameraControl.active = false;
-            }
-
-            const enableCameraMouseControl = () => {
-                this.plugin.viewer.cameraControl.active = true;
-            }
-
-            const scheduleSurfacePickIfNeeded = () => {
-                if (!this.plugin.viewer.cameraControl._handlers[2]._active) {
-                    this.plugin.viewer.cameraControl._controllers.pickController.schedulePickSurface = true;
-                    this.plugin.viewer.cameraControl._controllers.pickController.update();
-                }
-            }
-
-            this._mouseState = TOUCH_FINDING_ORIGIN;
-
-            const touchStartCanvasPos = math.vec2();
-            const touchMoveCanvasPos = math.vec2();
-            const touchEndCanvasPos = math.vec2();
-
-            canvas.addEventListener("touchstart", this._onCanvasTouchStart = (event) => {
-
-                const currentNumTouches = event.touches.length;
-
-                if (currentNumTouches !== 1) {
-                    return;
-                }
-
-                const touchX = event.touches[0].clientX;
-                const touchY = event.touches[0].clientY;
-
-                touchStartCanvasPos.set([touchX, touchY]);
-                touchMoveCanvasPos.set([touchX, touchY]);
-
-                switch (this._mouseState) {
-
-                    case TOUCH_FINDING_ORIGIN:
-                        if (currentNumTouches !== 1 && longTouchTimeout !== null) { // Two or more fingers down
-                            clearTimeout(longTouchTimeout);
-                            longTouchTimeout = null;
-                            this._mouseState = TOUCH_CANCELING;
-                            // console.log("touchstart: this._mouseState= TOUCH_FINDING_ORIGIN -> TOUCH_CANCELING")
-                            return;
-                        }
-                        if (currentNumTouches === 1) { // One finger down
-                            longTouchTimeout = setTimeout(() => {
-                                longTouchTimeout = null;
-                                if (currentNumTouches !== 1 ||
-                                    touchMoveCanvasPos[0] > touchStartCanvasPos[0] + clickTolerance ||
-                                    touchMoveCanvasPos[0] < touchStartCanvasPos[0] - clickTolerance ||
-                                    touchMoveCanvasPos[1] > touchStartCanvasPos[1] + clickTolerance ||
-                                    touchMoveCanvasPos[1] < touchStartCanvasPos[1] - clickTolerance) {
-                                    return;   // Has moved
-                                }
-                                // Long touch
-                                disableCameraMouseControl();
-                                if (pointerLens) {
-                                    pointerLens.visible = true;
-                                    pointerLens.centerPos = touchStartCanvasPos;
-                                    pointerLens.cursorPos = touchStartCanvasPos;
-                                }
-                                if (pointerLens) {
-                                    pointerLens.centerPos = touchMoveCanvasPos;
-                                }
-                                const snapPickResult = scene.snapPick({
-                                    canvasPos: touchMoveCanvasPos,
-                                    snapVertex: this._snapVertex,
-                                    snapEdge: this._snapEdge,
-                                });
-                                if (snapPickResult && snapPickResult.snappedWorldPos) {
-                                    if (pointerLens) {
-                                        pointerLens.cursorPos = snapPickResult.snappedCanvasPos;
-                                    }
-                                    pointerWorldPos.set(snapPickResult.snappedWorldPos);
-                                    if (!this._currentDistanceMeasurement) {
-                                        this._currentDistanceMeasurement = plugin.createMeasurement({
-                                            id: math.createUUID(),
-                                            origin: {
-                                                worldPos: snapPickResult.snappedWorldPos
-                                            },
-                                            target: {
-                                                worldPos: snapPickResult.snappedWorldPos
-                                            }
-                                        });
-                                        this._currentDistanceMeasurement.labelsVisible = false;
-                                        this._currentDistanceMeasurement.xAxisVisible = false;
-                                        this._currentDistanceMeasurement.yAxisVisible = false;
-                                        this._currentDistanceMeasurement.zAxisVisible = false;
-                                        this._currentDistanceMeasurement.wireVisible = false;
-                                        this._currentDistanceMeasurement.originVisible = true;
-                                        this._currentDistanceMeasurement.targetVisible = false;
-                                        this._currentDistanceMeasurement.clickable = false;
-                                    } else {
-                                        this._currentDistanceMeasurement.origin.worldPos = snapPickResult.snappedWorldPos;
-                                    }
-                                    this.fire("measurementStart", this._currentDistanceMeasurement);
-                                } else {
-                                    const pickResult = scene.pick({
-                                        canvasPos: touchMoveCanvasPos,
-                                        pickSurface: true
-                                    })
-                                    if (pickResult && pickResult.worldPos) {
-                                        if (pointerLens) {
-                                            pointerLens.cursorPos = pickResult.canvasPos;
-                                        }
-                                        pointerWorldPos.set(pickResult.worldPos);
-                                        if (!this._currentDistanceMeasurement) {
-                                            this._currentDistanceMeasurement = plugin.createMeasurement({
-                                                id: math.createUUID(),
-                                                origin: {
-                                                    worldPos: pickResult.worldPos
-                                                },
-                                                target: {
-                                                    worldPos: pickResult.worldPos
-                                                }
-                                            });
-                                            this._currentDistanceMeasurement.labelsVisible = false;
-                                            this._currentDistanceMeasurement.xAxisVisible = false;
-                                            this._currentDistanceMeasurement.yAxisVisible = false;
-                                            this._currentDistanceMeasurement.zAxisVisible = false;
-                                            this._currentDistanceMeasurement.wireVisible = false;
-                                            this._currentDistanceMeasurement.originVisible = true;
-                                            this._currentDistanceMeasurement.targetVisible = false;
-                                            this._currentDistanceMeasurement.clickable = false;
-                                        } else {
-                                            this._currentDistanceMeasurement.origin.worldPos = pickResult.worldPos;
-                                        }
-
-                                        this.fire("measurementStart", this._currentDistanceMeasurement);
-                                    } else {
-                                        if (pointerLens) {
-                                            pointerLens.cursorPos = null;
-                                        }
-                                    }
-                                }
-                                this._mouseState = LONG_TOUCH_FINDING_START;
-                                // console.log("touchstart: this._mouseState= TOUCH_FINDING_ORIGIN -> LONG_TOUCH_FINDING_START")
-                            }, this._mobileModeLongPressTimeMs);
-                            this._mouseState = QUICK_TOUCH_FINDING_START;
-                            // console.log("touchstart: this._mouseState= TOUCH_FINDING_ORIGIN -> QUICK_TOUCH_FINDING_START")
-                        }
-                        break;
-
-                    case TOUCH_FINDING_TARGET:
-                        if (currentNumTouches !== 1 && longTouchTimeout !== null) { // Two or more fingers down
-                            clearTimeout(longTouchTimeout);
-                            longTouchTimeout = null;
-                            return;
-                        }
-                        if (currentNumTouches === 1) { // One finger down
-                            longTouchTimeout = setTimeout(() => {
-                                longTouchTimeout = null;
-                                if (currentNumTouches !== 1 ||
-                                    touchMoveCanvasPos[0] > touchStartCanvasPos[0] + clickTolerance ||
-                                    touchMoveCanvasPos[0] < touchStartCanvasPos[0] - clickTolerance ||
-                                    touchMoveCanvasPos[1] > touchStartCanvasPos[1] + clickTolerance ||
-                                    touchMoveCanvasPos[1] < touchStartCanvasPos[1] - clickTolerance) {
-                                    // Has moved
-                                    return;
-                                }
-                                // Long touch
-                                disableCameraMouseControl();
-                                if (pointerLens) {
-                                    pointerLens.visible = true;
-                                    pointerLens.centerPos = touchStartCanvasPos;
-                                }
-
-                                const snapPickResult = scene.snapPick({
-                                    canvasPos: touchMoveCanvasPos,
-                                    snapVertex: this._snapVertex,
-                                    snapEdge: this._snapEdge,
-                                });
-                                if (snapPickResult && snapPickResult.snappedWorldPos) {
-                                    if (pointerLens) {
-                                        pointerLens.cursorPos = snapPickResult.snappedCanvasPos;
-                                    }
-                                    pointerWorldPos.set(snapPickResult.snappedWorldPos);
-                                    this._currentDistanceMeasurement.target.worldPos = snapPickResult.snappedWorldPos;
-                                    this._currentDistanceMeasurement.targetVisible = true;
-                                    this._currentDistanceMeasurement.wireVisible = true;
-                                    this._currentDistanceMeasurement.labelsVisible = true;
-                                    this.fire("measurementStart", this._currentDistanceMeasurement);
-                                } else {
-                                    const pickResult = scene.pick({
-                                        canvasPos: touchMoveCanvasPos,
-                                        pickSurface: true
-                                    })
-                                    if (pickResult && pickResult.worldPos) {
-                                        if (pointerLens) {
-                                            pointerLens.cursorPos = pickResult.canvasPos;
-                                        }
-                                        pointerWorldPos.set(pickResult.worldPos);
-                                        this._currentDistanceMeasurement.target.worldPos = pickResult.worldPos;
-                                        this._currentDistanceMeasurement.targetVisible = true;
-                                        this._currentDistanceMeasurement.wireVisible = true;
-                                        this._currentDistanceMeasurement.labelsVisible = true;
-                                        this.fire("measurementStart", this._currentDistanceMeasurement);
-                                    } else {
-                                        if (pointerLens) {
-                                            pointerLens.cursorPos = null;
-                                        }
-                                    }
-                                }
-                                this._mouseState = LONG_TOUCH_FINDING_END;
-                                // console.log("touchstart: this._mouseState= TOUCH_FINDING_TARGET -> LONG_TOUCH_FINDING_END")
-                            }, this._mobileModeLongPressTimeMs);
-                            this._mouseState = QUICK_TOUCH_FINDING_END;
-                            // console.log("touchstart: this._mouseState= TOUCH_FINDING_TARGET -> QUICK_TOUCH_FINDING_END")
-                        }
-                        break;
-
-                    default:
-                        if (longTouchTimeout !== null) {
-                            clearTimeout(longTouchTimeout);
-                            longTouchTimeout = null;
-                        }
-                        enableCameraMouseControl();
-                        this._mouseState = TOUCH_CANCELING;
-                        // console.log("touchstart: this._mouseState= default -> TOUCH_CANCELING")
-
-                        return;
-                }
-
-            }, {passive: true});
-
-
-            canvas.addEventListener("touchmove", (event) => {
-
-                const currentNumTouches = event.touches.length;
-
-                if (currentNumTouches !== 1) {
-                    return;
-                }
-
-                const touchX = event.touches[0].clientX;
-                const touchY = event.touches[0].clientY;
-
-                touchMoveCanvasPos.set([touchX, touchY]);
-
-                let snapPickResult;
-                let pickResult;
-
-                switch (this._mouseState) {
-
-                    case TOUCH_CANCELING:
-                        break;
-
-                    case TOUCH_FINDING_ORIGIN:
-                        this._mouseState = TOUCH_FINDING_ORIGIN;
-                        // console.log("touchmove: this._mouseState= TOUCH_FINDING_ORIGIN -> TOUCH_FINDING_ORIGIN")
-                        break;
-
-                    case QUICK_TOUCH_FINDING_START:
-                        this._mouseState = QUICK_TOUCH_FINDING_START;
-                        // console.log("touchmove: this._mouseState= QUICK_TOUCH_FINDING_START -> QUICK_TOUCH_FINDING_START")
-                        break;
-
-                    case LONG_TOUCH_FINDING_START:
-                        if (pointerLens) {
-                            pointerLens.centerPos = touchMoveCanvasPos;
-                        }
-                        snapPickResult = scene.snapPick({
-                            canvasPos: touchMoveCanvasPos,
-                            snapVertex: this._snapVertex,
-                            snapEdge: this._snapEdge,
-                        });
-                        if (snapPickResult && snapPickResult.snappedWorldPos) {
-                            if (pointerLens) {
-                                pointerLens.cursorPos = snapPickResult.snappedCanvasPos;
-                            }
-                            pointerWorldPos.set(snapPickResult.snappedWorldPos);
-                            if (!this._currentDistanceMeasurement) {
-                                this._currentDistanceMeasurement = plugin.createMeasurement({
-                                    id: math.createUUID(),
-                                    origin: {
-                                        worldPos: snapPickResult.snappedWorldPos
-                                    },
-                                    target: {
-                                        worldPos: snapPickResult.snappedWorldPos
-                                    }
-                                });
-                                this._currentDistanceMeasurement.labelsVisible = false;
-                                this._currentDistanceMeasurement.xAxisVisible = false;
-                                this._currentDistanceMeasurement.yAxisVisible = false;
-                                this._currentDistanceMeasurement.zAxisVisible = false;
-                                this._currentDistanceMeasurement.wireVisible = false;
-                                this._currentDistanceMeasurement.originVisible = true;
-                                this._currentDistanceMeasurement.targetVisible = false;
-                                this._currentDistanceMeasurement.clickable = false;
-                            } else {
-                                this._currentDistanceMeasurement.origin.worldPos = snapPickResult.snappedWorldPos;
-                            }
-
-                            this.fire("measurementStart", this._currentDistanceMeasurement);
-                        } else {
-                            pickResult = scene.pick({
-                                canvasPos: touchMoveCanvasPos,
-                                pickSurface: true
-                            })
-                            if (pickResult && pickResult.worldPos) {
-                                if (pointerLens) {
-                                    pointerLens.cursorPos = pickResult.canvasPos;
-                                }
-                                pointerWorldPos.set(pickResult.worldPos);
-                                if (!this._currentDistanceMeasurement) {
-                                    this._currentDistanceMeasurement = plugin.createMeasurement({
-                                        id: math.createUUID(),
-                                        origin: {
-                                            worldPos: pickResult.worldPos
-                                        },
-                                        target: {
-                                            worldPos: pickResult.worldPos
-                                        }
-                                    });
-                                    this._currentDistanceMeasurement.labelsVisible = false;
-                                    this._currentDistanceMeasurement.xAxisVisible = false;
-                                    this._currentDistanceMeasurement.yAxisVisible = false;
-                                    this._currentDistanceMeasurement.zAxisVisible = false;
-                                    this._currentDistanceMeasurement.wireVisible = false;
-                                    this._currentDistanceMeasurement.originVisible = true;
-                                    this._currentDistanceMeasurement.targetVisible = false;
-                                    this._currentDistanceMeasurement.clickable = false;
-                                } else {
-                                    this._currentDistanceMeasurement.origin.worldPos = pickResult.worldPos;
-                                }
-
-                                this.fire("measurementStart", this._currentDistanceMeasurement);
-                            } else {
-                                if (pointerLens) {
-                                    pointerLens.cursorPos = null;
-                                }
-                            }
-                        }
-                        this._mouseState = LONG_TOUCH_FINDING_START;
-                        // console.log("touchmove: this._mouseState= LONG_TOUCH_FINDING_START -> LONG_TOUCH_FINDING_START")
-                        break;
-
-                    case TOUCH_FINDING_TARGET:
-                        this._mouseState = TOUCH_FINDING_TARGET;
-                        // console.log("touchmove: this._mouseState= TOUCH_FINDING_TARGET -> TOUCH_FINDING_TARGET")
-                        break;
-
-                    case QUICK_TOUCH_FINDING_END:
-                        this._mouseState = TOUCH_FINDING_TARGET;
-                        // console.log("touchmove: this._mouseState= QUICK_TOUCH_FINDING_END -> QUICK_TOUCH_FINDING_END")
-                        break;
-
-                    case LONG_TOUCH_FINDING_END:
-                        if (currentNumTouches !== 1 && longTouchTimeout !== null) { // Two or more fingers down
-                            clearTimeout(longTouchTimeout);
-                            longTouchTimeout = null;
-                            if (pointerLens) {
-                                pointerLens.visible = false;
-                            }
-                            enableCameraMouseControl();
-                            this._mouseState = TOUCH_CANCELING;
-                            // console.log("touchmove: this._mouseState= QUICK_TOUCH_FINDING_END -> TOUCH_CANCELING")
-                            return;
-                        }
-                        if (pointerLens) {
-                            pointerLens.centerPos = touchMoveCanvasPos;
-                        }
-                        snapPickResult = scene.snapPick({
-                            canvasPos: touchMoveCanvasPos,
-                            snapVertex: this._snapVertex,
-                            snapEdge: this._snapEdge,
-                        });
-                        if (snapPickResult && snapPickResult.snappedWorldPos) {
-                            if (pointerLens) {
-                                pointerLens.cursorPos = snapPickResult.snappedCanvasPos;
-                            }
-                            this._currentDistanceMeasurement.target.worldPos = snapPickResult.snappedWorldPos;
-                            this._currentDistanceMeasurement.targetVisible = true;
-                            this._currentDistanceMeasurement.wireVisible = true;
-                            this._currentDistanceMeasurement.labelsVisible = true;
-                        } else {
-                            pickResult = scene.pick({
-                                canvasPos: touchMoveCanvasPos,
-                                pickSurface: true
-                            })
-                            if (pickResult && pickResult.worldPos) {
-                                if (pointerLens) {
-                                    pointerLens.cursorPos = pickResult.canvasPos;
-                                }
-                                this._currentDistanceMeasurement.target.worldPos = pickResult.worldPos;
-                                this._currentDistanceMeasurement.targetVisible = true;
-                                this._currentDistanceMeasurement.wireVisible = true;
-                                this._currentDistanceMeasurement.labelsVisible = true;
-
-                            }
-                        }
-                        this._mouseState = LONG_TOUCH_FINDING_END;
-                        break;
-
-                    default:
-                        this._mouseState = TOUCH_FINDING_ORIGIN;
-                        // console.log("touchmove: this._mouseState= default -> TOUCH_FINDING_ORIGIN")
-                        break;
-                }
-
-            }, {passive: true});
-
-            canvas.addEventListener("touchend", this._onCanvasTouchEnd = (event) => {
-
-                const currentNumTouches = event.changedTouches.length;
-
-                if (currentNumTouches !== 1) {
-                    return;
-                }
-
-                enableCameraMouseControl();
-                clearTimeout(longTouchTimeout);
-                longTouchTimeout = null;
-
-                const touchX = event.changedTouches[0].clientX;
-                const touchY = event.changedTouches[0].clientY;
-
-                touchEndCanvasPos.set([touchX, touchY]);
-
-                switch (this._mouseState) {
-
-                    case TOUCH_CANCELING:
-                        this._mouseState = TOUCH_FINDING_ORIGIN;
-                        // console.log("touchend: this._mouseState= TOUCH_CANCELING -> TOUCH_FINDING_ORIGIN")
-                        break;
-
-                    case TOUCH_FINDING_ORIGIN:
-                        this._mouseState = TOUCH_FINDING_ORIGIN;
-                        // console.log("touchend: this._mouseState= TOUCH_FINDING_ORIGIN -> TOUCH_FINDING_ORIGIN")
-                        break;
-
-                    case TOUCH_FINDING_TARGET:
-                        this._mouseState = TOUCH_FINDING_TARGET;
-                        // console.log("touchend: this._mouseState= TOUCH_FINDING_TARGET -> TOUCH_FINDING_TARGET")
-                        break;
-
-                    case QUICK_TOUCH_FINDING_START:
-                        if (currentNumTouches !== 1 ||
-                            touchEndCanvasPos[0] > touchStartCanvasPos[0] + clickTolerance ||
-                            touchEndCanvasPos[0] < touchStartCanvasPos[0] - clickTolerance ||
-                            touchEndCanvasPos[1] > touchStartCanvasPos[1] + clickTolerance ||
-                            touchEndCanvasPos[1] < touchStartCanvasPos[1] - clickTolerance) {
-                            if (this._currentDistanceMeasurement) {
-                                this._currentDistanceMeasurement.destroy();
-                                this._currentDistanceMeasurement = null;
-                            }
-                            this._mouseState = TOUCH_FINDING_ORIGIN;
-                            // console.log("touchend: this._mouseState= QUICK_TOUCH_FINDING_START (pointer moved, destroy measurement) -> TOUCH_FINDING_ORIGIN")
-                            break;
-                        } else {
-                            const pickResult = scene.pick({
-                                canvasPos: touchEndCanvasPos,
-                                pickSurface: true
-                            })
-                            if (pickResult && pickResult.worldPos) {
-                                if (pointerLens) {
-                                    pointerLens.cursorPos = pickResult.canvasPos;
-                                }
-                                this._currentDistanceMeasurement = plugin.createMeasurement({
-                                    id: math.createUUID(),
-                                    origin: {
-                                        worldPos: pickResult.worldPos
-                                    },
-                                    target: {
-                                        worldPos: pickResult.worldPos
-                                    }
-                                });
-                                this._currentDistanceMeasurement.labelsVisible = false;
-                                this._currentDistanceMeasurement.xAxisVisible = false;
-                                this._currentDistanceMeasurement.yAxisVisible = false;
-                                this._currentDistanceMeasurement.zAxisVisible = false;
-                                this._currentDistanceMeasurement.originVisible = true;
-                                this._currentDistanceMeasurement.targetVisible = false;
-                                this._currentDistanceMeasurement.clickable = false;
-                                this._currentDistanceMeasurement.wireVisible = false;
-                                this.fire("measurementStart", this._currentDistanceMeasurement);
-                                //      enableCameraMouseControl();
-                                this._mouseState = TOUCH_FINDING_TARGET;
-                                // console.log("touchend: this._mouseState= QUICK_TOUCH_FINDING_START (picked, begin measurement) -> TOUCH_FINDING_TARGET")
-                                break;
-                            } else {
-                                if (this._currentDistanceMeasurement) { // Not likely needed, but safe
-                                    this._currentDistanceMeasurement.destroy();
-                                    this._currentDistanceMeasurement = null;
-                                }
-                                this._mouseState = TOUCH_FINDING_ORIGIN;
-                                // console.log("touchend: this._mouseState= QUICK_TOUCH_FINDING_START (nothing picked)  -> TOUCH_FINDING_ORIGIN")
-                                break;
-                            }
-                        }
-
-                    case LONG_TOUCH_FINDING_START:
-                        if (pointerLens) {
-                            pointerLens.visible = false;
-                        }
-                        if (!this._currentDistanceMeasurement) {
-                            this._currentDistanceMeasurement = plugin.createMeasurement({
-                                id: math.createUUID(),
-                                origin: {
-                                    worldPos: touchEndCanvasPos
-                                },
-                                target: {
-                                    worldPos: touchEndCanvasPos
-                                }
-                            });
-                            this._currentDistanceMeasurement.labelsVisible = false;
-                            this._currentDistanceMeasurement.xAxisVisible = false;
-                            this._currentDistanceMeasurement.yAxisVisible = false;
-                            this._currentDistanceMeasurement.zAxisVisible = false;
-                            this._currentDistanceMeasurement.wireVisible = false;
-                            this._currentDistanceMeasurement.originVisible = true;
-                            this._currentDistanceMeasurement.targetVisible = false;
-                            this._currentDistanceMeasurement.clickable = false;
-                        }
-                        this.fire("measurementStart", this._currentDistanceMeasurement);
-                        //  enableCameraMouseControl();
-                        this._mouseState = TOUCH_FINDING_TARGET;
-                        // console.log("touchend: this._mouseState= LONG_TOUCH_FINDING_START (picked, begin measurement) -> TOUCH_FINDING_TARGET")
-                        break;
-
-                    case QUICK_TOUCH_FINDING_END:
-                        if (currentNumTouches !== 1 ||
-                            touchEndCanvasPos[0] > touchStartCanvasPos[0] + clickTolerance ||
-                            touchEndCanvasPos[0] < touchStartCanvasPos[0] - clickTolerance ||
-                            touchEndCanvasPos[1] > touchStartCanvasPos[1] + clickTolerance ||
-                            touchEndCanvasPos[1] < touchStartCanvasPos[1] - clickTolerance) {
-                            if (this._currentDistanceMeasurement) {
-                                this._currentDistanceMeasurement.destroy();
-                                this._currentDistanceMeasurement = null;
-                            }
-                            this._mouseState = TOUCH_FINDING_TARGET;
-                            // console.log("touchend: (moved) this._mouseState= QUICK_TOUCH_FINDING_END -> TOUCH_FINDING_TARGET")
-                            break;
-                        } else {
-                            const pickResult = scene.pick({
-                                canvasPos: touchEndCanvasPos,
-                                pickSurface: true
-                            })
-                            if (pickResult && pickResult.worldPos) {
-                                if (pointerLens) {
-                                    pointerLens.cursorPos = pickResult.canvasPos;
-                                }
-                                this._currentDistanceMeasurement.xAxisVisible = false;
-                                this._currentDistanceMeasurement.yAxisVisible = false;
-                                this._currentDistanceMeasurement.zAxisVisible = false;
-                                this._currentDistanceMeasurement.wireVisible = true;
-                                this._currentDistanceMeasurement.originVisible = true;
-                                this._currentDistanceMeasurement.targetVisible = true;
-                                this._currentDistanceMeasurement.target.worldPos = pickResult.worldPos;
-                                this._currentDistanceMeasurement.labelsVisible = true;
-                                this._currentDistanceMeasurement.clickable = false;
-                                this.fire("measurementEnd", this._currentDistanceMeasurement);
-                                this._currentDistanceMeasurement = null;
-                                this._mouseState = TOUCH_FINDING_ORIGIN;
-                                // console.log("touchend: this._mouseState= QUICK_TOUCH_FINDING_END (picked, begin measurement) -> TOUCH_FINDING_ORIGIN")
-                                break;
-                            } else {
-                                if (this._currentDistanceMeasurement) {
-                                    this._currentDistanceMeasurement.destroy();
-                                    this._currentDistanceMeasurement = null;
-                                }
-                                this._mouseState = TOUCH_FINDING_ORIGIN;
-                                // console.log("touchend: this._mouseState= QUICK_TOUCH_FINDING_START (nothing picked, destroy measurement) -> TOUCH_FINDING_ORIGIN")
-                                break;
-                            }
-                        }
-
-                    case LONG_TOUCH_FINDING_END:
-                        if (pointerLens) {
-                            pointerLens.visible = false;
-                        }
-                        const snapPickResult = scene.snapPick({
-                            canvasPos: touchEndCanvasPos,
-                            snapVertex: this._snapVertex,
-                            snapEdge: this._snapEdge,
-                        });
-                        if (snapPickResult && snapPickResult.snappedWorldPos) {
-                            if (pointerLens) {
-                                pointerLens.cursorPos = snapPickResult.snappedCanvasPos;
-                            }
-                            this._currentDistanceMeasurement.xAxisVisible = false;
-                            this._currentDistanceMeasurement.yAxisVisible = false;
-                            this._currentDistanceMeasurement.zAxisVisible = false;
-                            this._currentDistanceMeasurement.wireVisible = true;
-                            this._currentDistanceMeasurement.labelsVisible = true;
-                            this._currentDistanceMeasurement.originVisible = true;
-                            this._currentDistanceMeasurement.targetVisible = true;
-                            this._currentDistanceMeasurement.target.worldPos = snapPickResult.snappedWorldPos;
-                        } else {
-                            const pickResult = scene.pick({
-                                canvasPos: touchEndCanvasPos,
-                                pickSurface: true
-                            })
-                            if (pickResult && pickResult.worldPos) {
-                                if (pointerLens) {
-                                    pointerLens.cursorPos = pickResult.canvasPos;
-                                }
-                                this._currentDistanceMeasurement.xAxisVisible = false;
-                                this._currentDistanceMeasurement.yAxisVisible = false;
-                                this._currentDistanceMeasurement.zAxisVisible = false;
-                                this._currentDistanceMeasurement.wireVisible = true;
-                                this._currentDistanceMeasurement.labelsVisible = true;
-                                this._currentDistanceMeasurement.originVisible = true;
-                                this._currentDistanceMeasurement.targetVisible = true;
-                                this._currentDistanceMeasurement.target.worldPos = pickResult.worldPos;
-                            } else {
-                                if (this._currentDistanceMeasurement) {
-                                    this._currentDistanceMeasurement.destroy();
-                                    this._currentDistanceMeasurement = null;
-                                }
-                                this._mouseState = TOUCH_FINDING_ORIGIN;
-                                // console.log("touchend: this._mouseState= QUICK_TOUCH_FINDING_END (nothing picked, destroy measurement) -> TOUCH_FINDING_ORIGIN")
-                                break;
-                            }
-                        }
-
-                        this._currentDistanceMeasurement.clickable = true;
-                        this.fire("measurementEnd", this._currentDistanceMeasurement);
-                        this._currentDistanceMeasurement = null;
-                        this._mouseState = TOUCH_FINDING_ORIGIN;
-                        // console.log("touchend: this._mouseState= LONG_TOUCH_FINDING_END -> TOUCH_FINDING_ORIGIN")
-                        break;
-
-                    default:
-                        if (pointerLens) {
-                            pointerLens.visible = false;
-                        }
-                        this._currentDistanceMeasurement = null;
-                        this._mouseState = TOUCH_FINDING_ORIGIN;
-                        // console.log("touchend: this._mouseState= default -> TOUCH_FINDING_ORIGIN")
-                        break;
-                }
-
-            }, {passive: true});
-        }
-
-        this._active = true;
-    }
-
-    /**
-     * Deactivates this DistanceMeasurementsControl, making it unresponsive to input.
-     *
-     * Destroys any {@link DistanceMeasurement} under construction.
-     */
-    deactivate() {
-
-        if (!this._active) {
-            return;
-        }
-
-        if (this.plugin.pointerLens) {
-            this.plugin.pointerLens.visible = false;
-        }
-
-        this.reset();
-
-        const input = this.plugin.viewer.scene.input;
-        input.off(this._onInputMouseDown);
-        input.off(this._onInputMouseUp);
-
-        const cameraControl = this.plugin.viewer.cameraControl;
-        cameraControl.off(this._onCameraControlHoverSnapOrSurface);
-        cameraControl.off(this._onCameraControlHoverSnapOrSurfaceOff);
-
-        const canvas = this.plugin.viewer.scene.canvas.canvas;
-        canvas.removeEventListener("touchstart", this._onCanvasTouchStart);
-        canvas.removeEventListener("touchend", this._onCanvasTouchEnd);
-
-        if (this._currentDistanceMeasurement) {
-            this.fire("measurementCancel", this._currentDistanceMeasurement);
-            this._currentDistanceMeasurement.destroy();
-            this._currentDistanceMeasurement = null;
-        }
-
-        this._active = false;
-    }
-
-    /**
-     * Resets this DistanceMeasurementsControl.
-     *
-     * Destroys any {@link DistanceMeasurement} under construction.
-     *
-     * Does nothing if the DistanceMeasurementsControl is not active.
-     */
-    reset() {
-        if (!this._active) {
-            return;
-        }
-        if (this._currentDistanceMeasurement) {
-            this.fire("measurementCancel", this._currentDistanceMeasurement);
-            this._currentDistanceMeasurement.destroy();
-            this._currentDistanceMeasurement = null;
-        }
-    }
-
-    /**
-     * @private
+        measurement.destroy();
+        this.fire("measurementDestroyed", measurement);
+    }
+
+    /**
+     * Shows all or hides the angle label of each {@link DistanceMeasurement}.
+     *
+     * @param {Boolean} labelsShown Whether or not to show the labels.
+     */
+    setLabelsShown(labelsShown) {
+        for (const [key, measurement] of Object.entries(this.measurements)) {
+            measurement.labelShown = labelsShown;
+        }
+    }
+
+
+    /**
+     * Destroys all {@link DistanceMeasurement}s.
+     */
+    clear() {
+        const ids = Object.keys(this._measurements);
+        for (var i = 0, len = ids.length; i < len; i++) {
+            this.destroyMeasurement(ids[i]);
+        }
+    }
+
+    /**
+     * Destroys this DistanceMeasurementsPlugin.
+     *
+     * Destroys all {@link DistanceMeasurement}s first.
      */
     destroy() {
-        this.deactivate();
+        this.clear();
         super.destroy();
     }
 }
 
-const getCanvasPosFromEvent = function (event, canvasPos) {
-    if (!event) {
-        event = window.event;
-        canvasPos[0] = event.x;
-        canvasPos[1] = event.y;
-    } else {
-        let element = event.target;
-        let totalOffsetLeft = 0;
-        let totalOffsetTop = 0;
-        while (element.offsetParent) {
-            totalOffsetLeft += element.offsetLeft;
-            totalOffsetTop += element.offsetTop;
-            element = element.offsetParent;
-        }
-        canvasPos[0] = event.pageX - totalOffsetLeft;
-        canvasPos[1] = event.pageY - totalOffsetTop;
-    }
-    return canvasPos;
-};
-
-export {DistanceMeasurementsControl};+export {DistanceMeasurementsPlugin}