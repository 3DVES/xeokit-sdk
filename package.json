{
  "name": "@xeokit/xeokit-sdk",
<<<<<<< HEAD
  "version": "2.4.2-beta-17",
=======
  "version": "2.4.2-beta-18",
>>>>>>> afc4dfd4
  "description": "Web Programming Toolkit for 3D/2D BIM and AEC Graphics",
  "module": "./dist/xeokit-sdk.es.js",
  "main": "./dist/xeokit-sdk.cjs.js",
  "types": "./types/index.d.ts",
  "scripts": {
    "build": "rollup --config rollup.config.js; rollup --config rollup.minified.config.js; cp node_modules/web-ifc/web-ifc.wasm dist/.",
    "dev-build": "rollup --config rollup.dev.config.js; cp node_modules/web-ifc/web-ifc.wasm dist/.",
    "test": "percy exec -- node ./snapshots.js",
    "docs": "rm -Rf ./docs/*; ./node_modules/.bin/esdoc",
    "typedocs": "rm -Rf ./docs/*; typedoc --tsconfig tsconfig.json",
    "publish": "npm publish --access public"
  },
  "repository": {
    "type": "git",
    "url": "git+https://github.com/xeokit/xeokit-sdk.git"
  },
  "keywords": [
    "webgl",
    "webgl2",
    "javascript",
    "xeokit",
    "xeolabs",
    "creoox",
    "ifc",
    "bcf",
    "bim",
    "gis",
    "cad",
    "buildingsmart",
    "openbim",
    "opensource",
    "solidworks",
    "gltf",
    "3dxml",
    "obj",
    "stl",
    "laz",
    "las",
    "pointcloud",
    "3d-viewer"
  ],
  "author": "Lindsay Kay",
  "license": "See LICENSE.txt",
  "bugs": {
    "url": "https://github.com/xeokit/xeokit-sdk/issues"
  },
  "homepage": "https://xeokit.io",
  "dependencies": {
    "@loaders.gl/core": "^3.2.6",
    "@loaders.gl/gltf": "^3.2.6",
    "@loaders.gl/las": "^3.2.6",
    "html2canvas": "^1.4.1",
    "web-ifc": "^0.0.41"
  },
  "devDependencies": {
    "@babel/core": "^7.18.6",
    "@babel/preset-env": "^7.18.6",
    "@rollup/plugin-babel": "^5.3.1",
    "@rollup/plugin-node-resolve": "^13.2.1",
    "esdoc": "^1.1.0",
    "esdoc-custom-theme": "^1.4.2",
    "esdoc-publish-html-plugin": "^1.1.2",
    "esdoc-standard-plugin": "^1.0.0",
    "eslint": "^8.13.0",
    "parse5": "^7.0.0",
    "rollup": "^2.70.2",
    "rollup-plugin-terser": "^7.0.2",
    "typedoc": "^0.22.15"
  },
  "files": [
    "/src",
    "/dist",
    "/types"
  ]
}<|MERGE_RESOLUTION|>--- conflicted
+++ resolved
@@ -1,10 +1,6 @@
 {
   "name": "@xeokit/xeokit-sdk",
-<<<<<<< HEAD
-  "version": "2.4.2-beta-17",
-=======
   "version": "2.4.2-beta-18",
->>>>>>> afc4dfd4
   "description": "Web Programming Toolkit for 3D/2D BIM and AEC Graphics",
   "module": "./dist/xeokit-sdk.es.js",
   "main": "./dist/xeokit-sdk.cjs.js",
