{
  "name": "@3DVES/xeokit-sdk",
<<<<<<< HEAD
  "version": "2.6.68",
  "description": "3D BIM IFC Viewer SDK for AEC engineering applications. Open Source JavaScript Toolkit based on pure WebGL for top performance, real-world coordinates and full double precision",
  "module": "./dist/xeokit-sdk.es.js",
  "main": "./dist/xeokit-sdk.cjs.js",
=======
  "version": "2.6.53",
  "description": "Web Programming Toolkit for 3D/2D BIM and AEC Graphics",
  "module": "index.js",
  "main": "index.js",
>>>>>>> 7604897b
  "types": "./types/index.d.ts",
  "scripts": {
    "build": "rollup --config rollup.config.js; rollup --config rollup.minified.config.js",
    "dev-build": "rollup --config rollup.dev.config.js",
    "docs": "rm -Rf ./docs/*; ./node_modules/.bin/esdoc",
    "typedocs": "rm -Rf ./docs/*; typedoc --tsconfig tsconfig.json",
    "publish": "npm publish --access public",
    "changelog": "git fetch; auto-changelog --commit-limit false --package --template changelog-template.hbs",
    "test": "npx percy exec -- npx playwright test"
  },
  "repository": {
    "type": "git",
<<<<<<< HEAD
    "url": "https://github.com/3DVES/xeokit-sdk.git"
=======
    "url": "git+https://github.com/3DVES/xeokit-sdk.git"
>>>>>>> 7604897b
  },
  "auto-changelog": {
    "output": "CHANGELOG.md",
    "template": "keepachangelog",
    "unreleased": true,
    "commitLimit": false
  },
  "keywords": [
    "ifc-viewer",
    "bim-viewer",
    "3d-web-viewer",
    "point-cloud-viewer",
    "online-viewer",
    "web-gl",
    "viewer-sdk",
    "3d-viewers",
    "bim",
    "ifc",
    "geometry",
    "point-cloud",
    "las-viewer",
    "laz-viewer",
    "webgl-viewer",
    "javascript-viewer",
    "buildingsmart",
    "geospatial",
    "gis",
    "3d-tiles"
  ],
  "author": "Lindsay Kay",
  "license": "AGPL-3.0",
  "bugs": {
    "url": "https://github.com/3DVES/xeokit-sdk/issues"
  },
  "homepage": "https://3dves.com",
  "dependencies": {
    "@loaders.gl/core": "^4.3.3",
    "@loaders.gl/gltf": "^4.3.3",
    "@loaders.gl/las": "^4.3.3",
    "html2canvas": "^1.4.1"
  },
  "devDependencies": {
    "@babel/core": "^7.18.6",
    "@babel/preset-env": "^7.18.6",
    "@percy/cli": "^1.30.7",
    "@percy/playwright": "^1.0.7",
    "@playwright/test": "^1.49.1",
    "@rollup/plugin-babel": "^5.3.1",
    "@rollup/plugin-node-resolve": "^13.2.1",
    "@types/node": "^22.10.6",
    "auto-changelog": "^2.4.0",
    "dotenv": "^16.4.7",
    "esdoc": "^1.1.0",
    "esdoc-custom-theme": "^1.4.2",
    "esdoc-publish-html-plugin": "^1.1.2",
    "esdoc-standard-plugin": "^1.0.0",
    "eslint": "^8.13.0",
    "parse5": "^7.0.0",
    "rollup": "^2.70.2",
    "rollup-plugin-terser": "^7.0.2",
    "typedoc": "^0.22.15"
  },
  "files": [
    "/src",
    "/dist",
    "/types"
  ]
}<|MERGE_RESOLUTION|>--- conflicted
+++ resolved
@@ -1,16 +1,9 @@
 {
   "name": "@3DVES/xeokit-sdk",
-<<<<<<< HEAD
   "version": "2.6.68",
   "description": "3D BIM IFC Viewer SDK for AEC engineering applications. Open Source JavaScript Toolkit based on pure WebGL for top performance, real-world coordinates and full double precision",
   "module": "./dist/xeokit-sdk.es.js",
   "main": "./dist/xeokit-sdk.cjs.js",
-=======
-  "version": "2.6.53",
-  "description": "Web Programming Toolkit for 3D/2D BIM and AEC Graphics",
-  "module": "index.js",
-  "main": "index.js",
->>>>>>> 7604897b
   "types": "./types/index.d.ts",
   "scripts": {
     "build": "rollup --config rollup.config.js; rollup --config rollup.minified.config.js",
@@ -23,11 +16,7 @@
   },
   "repository": {
     "type": "git",
-<<<<<<< HEAD
-    "url": "https://github.com/3DVES/xeokit-sdk.git"
-=======
     "url": "git+https://github.com/3DVES/xeokit-sdk.git"
->>>>>>> 7604897b
   },
   "auto-changelog": {
     "output": "CHANGELOG.md",
